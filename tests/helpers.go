--- conflicted
+++ resolved
@@ -234,11 +234,6 @@
 		let fundVault: @FlowToken.Vault
 		let auth: auth(Capabilities, Storage) &Account
 		let coa: auth(EVM.Call) &EVM.CadenceOwnedAccount
-<<<<<<< HEAD
-	
-=======
-
->>>>>>> 9364624e
 		prepare(signer: auth(Capabilities, Storage) &Account) {
 			let vaultRef = signer.storage.borrow<auth(FungibleToken.Withdraw) &FlowToken.Vault>(
 				from: /storage/flowTokenVault
@@ -253,40 +248,21 @@
 					to: /storage/evm
 				)
 			}
-<<<<<<< HEAD
-			
-=======
-
->>>>>>> 9364624e
 			if !signer.capabilities.exists(/public/evm) {
 				let cap = signer.capabilities.storage.issue<&EVM.CadenceOwnedAccount>(/storage/evm)
 				signer.capabilities.publish(cap, at: /public/evm)
 			}
-<<<<<<< HEAD
-			
-=======
-
->>>>>>> 9364624e
 			self.coa = signer.storage.borrow<auth(EVM.Call) &EVM.CadenceOwnedAccount>(from: /storage/evm)!
 		}
 
 		execute {
 			self.coa.deposit(from: <-self.fundVault)
-<<<<<<< HEAD
-			
-			let weiAmount: UInt = 5000000000000000000 // 5 Flow
-			let result = self.coa.call(
-				to: EVM.EVMAddress(bytes: eoaAddress), 
-				data: [], 
-				gasLimit: 300000, 
-=======
 
 			let weiAmount: UInt = 5000000000000000000 // 5 Flow
 			let result = self.coa.call(
 				to: EVM.EVMAddress(bytes: eoaAddress),
 				data: [],
 				gasLimit: 300000,
->>>>>>> 9364624e
 				value: EVM.Balance(attoflow: weiAmount)
 			)
 		}
