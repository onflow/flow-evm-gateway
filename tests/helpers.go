package tests

import (
	"bytes"
	"context"
	"crypto/ecdsa"
	"encoding/hex"
	"errors"
	"fmt"
	"io"
	"math/big"
	"net/http"
	"os"
	"os/exec"
	"strings"
	"testing"
	"time"

	evmTypes "github.com/onflow/flow-go/fvm/evm/types"
	"github.com/stretchr/testify/require"

	"github.com/onflow/flow-evm-gateway/bootstrap"

	"github.com/goccy/go-json"
	"github.com/onflow/cadence"
	"github.com/onflow/flow-emulator/adapters"
	"github.com/onflow/flow-emulator/emulator"
	"github.com/onflow/flow-emulator/server"
	sdk "github.com/onflow/flow-go-sdk"
	"github.com/onflow/flow-go-sdk/crypto"
	evmEmulator "github.com/onflow/flow-go/fvm/evm/emulator"
	"github.com/onflow/flow-go/fvm/systemcontracts"
	"github.com/onflow/flow-go/model/flow"
	"github.com/onflow/go-ethereum/common"
	"github.com/onflow/go-ethereum/core/types"
	"github.com/rs/zerolog"

	"github.com/onflow/flow-evm-gateway/config"
)

var (
	logger         = zerolog.New(zerolog.NewConsoleWriter())
	sc             = systemcontracts.SystemContractsForChain(flow.Emulator)
	logOutput      = os.Getenv("LOG_OUTPUT")
	eoaTestAccount = common.HexToAddress(eoaTestAddress)
)

const (
	sigAlgo           = crypto.SignatureAlgorithm(crypto.ECDSA_P256)
	hashAlgo          = crypto.HashAlgorithm(crypto.SHA3_256)
	servicePrivateKey = "61ceacbdce419e25ee8e7c2beceee170a05c9cab1e725a955b15ba94dcd747d2"
	// this is a test eoa account created on account setup
	eoaTestAddress    = "0xFACF71692421039876a5BB4F10EF7A439D8ef61E"
	eoaTestPrivateKey = "f6d5333177711e562cabf1f311916196ee6ffc2a07966d9d4628094073bd5442"
	coinbaseAddress   = "0x658Bdf435d810C91414eC09147DAA6DB62406379"
	eoaFundAmount     = 5.0
	coaFundAmount     = 10.0
)

func testLogWriter() io.Writer {
	if logOutput == "false" {
		return zerolog.Nop()
	}

	return zerolog.NewConsoleWriter()
}

func startEmulator(createTestAccounts bool) (*server.EmulatorServer, error) {
	pkey, err := crypto.DecodePrivateKeyHex(sigAlgo, servicePrivateKey)
	if err != nil {
		return nil, err
	}

	genesisToken, err := cadence.NewUFix64("10000.0")
	if err != nil {
		return nil, err
	}

	log := logger.With().Timestamp().Str("component", "emulator").Logger().Level(zerolog.DebugLevel)
	if logOutput == "false" {
		log = zerolog.Nop()
	}

	srv := server.NewEmulatorServer(&log, &server.Config{
		ServicePrivateKey:      pkey,
		ServiceKeySigAlgo:      sigAlgo,
		ServiceKeyHashAlgo:     hashAlgo,
		GenesisTokenSupply:     genesisToken,
		WithContracts:          true,
		Host:                   "localhost",
		TransactionExpiry:      10,
		TransactionMaxGasLimit: flow.DefaultMaxTransactionGasLimit,
	})

	go func() {
		srv.Start()
	}()

	time.Sleep(1000 * time.Millisecond) // give it some time to start, dummy but ok for test

	if createTestAccounts {
		if err := setupTestAccounts(srv.Emulator()); err != nil {
			return nil, err
		}
	}

	return srv, nil
}

// runWeb3Test will run the test by name, the name
// must match an existing js test file (without the extension)
func runWeb3Test(t *testing.T, name string) {
	_, stop := servicesSetup(t)
	executeTest(t, name)
	stop()
}

func runWeb3TestWithSetup(
	t *testing.T,
	name string,
	setupFunc func(emu emulator.Emulator),
) {
	emu, stop := servicesSetup(t)
	setupFunc(emu)
	executeTest(t, name)
	stop()
}

// servicesSetup starts up an emulator and the gateway
// engines required for operation of the evm gateway.
func servicesSetup(t *testing.T) (emulator.Emulator, func()) {
	srv, err := startEmulator(true)
	require.NoError(t, err)

	ctx, cancel := context.WithCancel(context.Background())
	emu := srv.Emulator()
	service := emu.ServiceKey()

	// default config
	cfg := &config.Config{
		DatabaseDir:       t.TempDir(),
		AccessNodeHost:    "localhost:3569", // emulator
		RPCPort:           8545,
		RPCHost:           "127.0.0.1",
		FlowNetworkID:     "flow-emulator",
		EVMNetworkID:      evmTypes.FlowEVMPreviewNetChainID,
<<<<<<< HEAD
		Coinbase:          common.HexToAddress(eoaTestAddress),
=======
		Coinbase:          common.HexToAddress(coinbaseAddress),
>>>>>>> 3dbbbbc9
		COAAddress:        service.Address,
		COAKey:            service.PrivateKey,
		CreateCOAResource: false,
		GasPrice:          new(big.Int).SetUint64(150),
		LogLevel:          zerolog.DebugLevel,
		LogWriter:         testLogWriter(),
		StreamTimeout:     time.Second * 30,
		StreamLimit:       10,
		RateLimit:         50,
		WSEnabled:         true,
		MetricsPort:       8443,
	}

	bootstrapDone := make(chan struct{})
	go func() {
		err = bootstrap.Run(ctx, cfg, bootstrapDone)
		require.NoError(t, err)
	}()

	<-bootstrapDone

	return emu, func() {
		cancel()
		srv.Stop()
	}
}

// executeTest will run the provided JS test file using mocha
// and will report failure or success of the test.
func executeTest(t *testing.T, testFile string) {
	command := fmt.Sprintf(
		"./web3js/node_modules/.bin/mocha ./web3js/%s.js --timeout 120s",
		testFile,
	)
	parts := strings.Fields(command)

	t.Run(testFile, func(t *testing.T) {
		cmd := exec.Command(parts[0], parts[1:]...)
		if cmd.Err != nil {
			t.Log(cmd.Err.Error())
			panic(cmd.Err)
		}

		out, err := cmd.CombinedOutput()
		t.Log(string(out))

		if err != nil {
			var exitError *exec.ExitError
			if errors.As(err, &exitError) {
				if exitError.ExitCode() == 1 {
					require.Fail(t, err.Error())
				}
				t.Fatalf("unknown test issue: %s, output: %s", err.Error(), string(out))
			}
			require.Fail(t, err.Error())
		}
	})
}

// setupTestAccounts creates a service COA and stores it in storage as well as fund it,
// it also funds an EOA test account.
func setupTestAccounts(emu emulator.Emulator) error {
	code := `
	transaction(eoaAddress: [UInt8; 20]) {
		let fundVault: @FlowToken.Vault
		let auth: auth(Storage) &Account
	
		prepare(signer: auth(Storage) &Account) {
			let vaultRef = signer.storage.borrow<auth(FungibleToken.Withdraw) &FlowToken.Vault>(
				from: /storage/flowTokenVault
			) ?? panic("Could not borrow reference to the owner's Vault!")
	
			self.fundVault <- vaultRef.withdraw(amount: 10.0) as! @FlowToken.Vault
			self.auth = signer
		}
	
		execute {
			let account <- EVM.createCadenceOwnedAccount()
			account.deposit(from: <-self.fundVault)
			
			let weiAmount: UInt = 5000000000000000000 // 5 Flow
			let result = account.call(
				to: EVM.EVMAddress(bytes: eoaAddress), 
				data: [], 
				gasLimit: 300000, 
				value: EVM.Balance(attoflow: weiAmount)
			)

			self.auth.storage.save<@EVM.CadenceOwnedAccount>(<-account, to: StoragePath(identifier: "evm")!)
		}
	}`

	eoaBytes, err := evmHexToCadenceBytes(eoaTestAddress)
	if err != nil {
		return err
	}

	res, err := flowSendTransaction(emu, code, eoaBytes)
	if err != nil {
		return err
	}
	if res.Error != nil {
		return res.Error
	}
	return nil
}

// flowSendTransaction sends an evm transaction to the emulator, the code provided doesn't
// have to import EVM, this will be handled by this helper function.
func flowSendTransaction(
	emu emulator.Emulator,
	code string,
	args ...cadence.Value,
) (*sdk.TransactionResult, error) {
	key := emu.ServiceKey()

	codeWrapper := []byte(fmt.Sprintf(`
		import EVM from %s
		import FungibleToken from %s
		import FlowToken from %s

		%s`,
		sc.EVMContract.Address.HexWithPrefix(),
		sc.FungibleToken.Address.HexWithPrefix(),
		sc.FlowToken.Address.HexWithPrefix(),
		code,
	))

	log := logger.With().Timestamp().Str("component", "adapter").Logger().Level(zerolog.DebugLevel)
	adapter := adapters.NewSDKAdapter(&log, emu)

	blk, _, err := adapter.GetLatestBlock(context.Background(), true)
	if err != nil {
		return nil, err
	}

	tx := sdk.NewTransaction().
		SetScript(codeWrapper).
		SetComputeLimit(flow.DefaultMaxTransactionGasLimit).
		SetProposalKey(key.Address, key.Index, key.SequenceNumber).
		SetPayer(key.Address).
		SetReferenceBlockID(blk.ID).
		AddAuthorizer(key.Address)

	for _, arg := range args {
		err := tx.AddArgument(arg)
		if err != nil {
			return nil, err
		}
	}

	signer, err := key.Signer()
	if err != nil {
		return nil, err
	}

	err = tx.SignEnvelope(key.Address, key.Index, signer)
	if err != nil {
		return nil, err
	}

	err = adapter.SendTransaction(context.Background(), *tx)
	if err != nil {
		return nil, err
	}

	res, err := adapter.GetTransactionResult(context.Background(), tx.ID())
	if err != nil {
		return nil, err
	}

	return res, nil
}

func evmSign(
	weiValue *big.Int,
	gasLimit uint64,
	signer *ecdsa.PrivateKey,
	nonce uint64,
	to *common.Address,
	data []byte) ([]byte, common.Hash, error) {
	gasPrice := big.NewInt(0)

	evmTx := types.NewTx(&types.LegacyTx{Nonce: nonce, To: to, Value: weiValue, Gas: gasLimit, GasPrice: gasPrice, Data: data})

	signed, err := types.SignTx(evmTx, evmEmulator.GetDefaultSigner(), signer)
	if err != nil {
		return nil, common.Hash{}, fmt.Errorf("error signing EVM transaction: %w", err)
	}
	var encoded bytes.Buffer
	err = signed.EncodeRLP(&encoded)
	if err != nil {
		return nil, common.Hash{}, fmt.Errorf("error encoding EVM transaction: %w", err)
	}

	return encoded.Bytes(), signed.Hash(), nil
}

// evmHexToString takes an evm address as string and convert it to cadence byte array
func evmHexToCadenceBytes(address string) (cadence.Array, error) {
	address = strings.ReplaceAll(address, "0x", "")
	data, err := hex.DecodeString(address)
	if err != nil {
		return cadence.NewArray(nil), err
	}

	res := make([]cadence.Value, 0)
	for _, d := range data {
		res = append(res, cadence.UInt8(d))
	}
	return cadence.NewArray(res), nil
}

// todo remove this after integration test is refactored
type rpcTest struct {
	url string
}

// rpcRequest takes url, method (eg. "eth_getBlockByNumber") and params (eg. `["0x03"]` or `[]` if empty)
func (r *rpcTest) request(method string, params string) (json.RawMessage, error) {
	reqURL := fmt.Sprintf(`{"jsonrpc":"2.0","id":0,"method":"%s","params":%s}`, method, params)
	body := bytes.NewReader([]byte(reqURL))
	req, err := http.NewRequest(http.MethodPost, fmt.Sprintf("http://%s", r.url), body)
	if err != nil {
		return nil, err
	}
	req.Header.Set("content-type", "application/json")
	req.Header.Set("accept-encoding", "identity")

	res, err := http.DefaultClient.Do(req)
	if err != nil {
		return nil, err
	}

	content, err := io.ReadAll(res.Body)
	if err != nil {
		return nil, err
	}

	type rpcResult struct {
		Result json.RawMessage `json:"result"`
		Error  any             `json:"error"`
	}

	var resp rpcResult
	err = json.Unmarshal(content, &resp)
	if err != nil {
		return nil, err
	}
	if resp.Error != nil {
		return nil, fmt.Errorf("%s", resp.Error)
	}

	return resp.Result, nil
}

func (r *rpcTest) getReceipt(hash string) (*types.Receipt, error) {
	rpcRes, err := r.request("eth_getTransactionReceipt", fmt.Sprintf(`["%s"]`, hash))
	if err != nil {
		return nil, err
	}

	var rcp types.Receipt
	err = json.Unmarshal(rpcRes, &rcp)
	if err != nil {
		return nil, err
	}

	return &rcp, nil
}

func (r *rpcTest) sendRawTx(signed []byte) (common.Hash, error) {
	rpcRes, err := r.request("eth_sendRawTransaction", fmt.Sprintf(`["0x%x"]`, signed))
	if err != nil {
		return common.Hash{}, err
	}

	var h common.Hash
	err = json.Unmarshal(rpcRes, &h)
	if err != nil {
		return common.Hash{}, err
	}

	return h, nil
}<|MERGE_RESOLUTION|>--- conflicted
+++ resolved
@@ -144,11 +144,7 @@
 		RPCHost:           "127.0.0.1",
 		FlowNetworkID:     "flow-emulator",
 		EVMNetworkID:      evmTypes.FlowEVMPreviewNetChainID,
-<<<<<<< HEAD
-		Coinbase:          common.HexToAddress(eoaTestAddress),
-=======
 		Coinbase:          common.HexToAddress(coinbaseAddress),
->>>>>>> 3dbbbbc9
 		COAAddress:        service.Address,
 		COAKey:            service.PrivateKey,
 		CreateCOAResource: false,
