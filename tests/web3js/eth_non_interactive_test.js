const web3Utils = require('web3-utils')
const { assert } = require('chai')
const conf = require('./config')
const web3 = conf.web3

it('get chain ID', async () => {
    let chainID = await web3.eth.getChainId()

    assert.isDefined(chainID)
    assert.equal(chainID, 646n)
})

it('get block', async () => {
    let height = await web3.eth.getBlockNumber()
    assert.equal(height, conf.startBlockHeight)

    let block = await web3.eth.getBlock(height)
    assert.notDeepEqual(block, {})
    assert.isString(block.hash)
    assert.isString(block.parentHash)
    assert.lengthOf(block.logsBloom, 514)
    assert.isDefined(block.timestamp)
    assert.isTrue(block.timestamp >= 1714413860n)
<<<<<<< HEAD
    assert.notEqual(
        block.transactionsRoot,
        '0x0000000000000000000000000000000000000000000000000000000000000000'
    )
=======
    assert.equal(block.size, 3960n)
>>>>>>> cc1199d8

    let blockHash = await web3.eth.getBlock(block.hash)
    assert.deepEqual(block, blockHash)

    // get block count and uncle count
    let txCount = await web3.eth.getBlockTransactionCount(conf.startBlockHeight)
    let uncleCount = await web3.eth.getBlockUncleCount(conf.startBlockHeight)

    assert.equal(txCount, 3n)
    assert.equal(uncleCount, 0n)

    // get block transactions
    for (const txIndex of [0, 1, 2]) {
        let tx = await web3.eth.getTransactionFromBlock(conf.startBlockHeight, txIndex)
        assert.isNotNull(tx)
        assert.equal(tx.blockNumber, block.number)
        assert.equal(tx.blockHash, block.hash)
        assert.isString(tx.hash)
        assert.equal(tx.transactionIndex, txIndex)
    }

    // not existing transaction
    let no = await web3.eth.getTransactionFromBlock(conf.startBlockHeight, 5)
    assert.isNull(no)
})

it('get earliest/genesis block', async () => {
    let block = await web3.eth.getBlock('earliest')

    assert.notDeepEqual(block, {})
    assert.equal(block.number, 0n)
    assert.isString(block.hash)
    assert.isString(block.parentHash)
    assert.lengthOf(block.logsBloom, 514)
    assert.isDefined(block.timestamp)
    assert.isTrue(block.timestamp >= 1714090657n)
    assert.isUndefined(block.transactions)
})

it('get block and transactions with COA interactions', async () => {
    let block = await web3.eth.getBlock(conf.startBlockHeight)
    assert.notDeepEqual(block, {})

    for (const txIndex of [0, 1]) {
        // get block transaction
        let tx = await web3.eth.getTransactionFromBlock(block.number, txIndex)
        // Assert that the transaction type is `0`, the type of `LegacyTx`.
        assert.equal(tx.type, 0n)
        assert.equal(tx.transactionIndex, txIndex)

        // get transaction receipt
        let receipt = await web3.eth.getTransactionReceipt(tx.hash)
        // Assert that the transaction type from receipt is `0`, the type of `LegacyTx`.
        assert.equal(receipt.type, 0n)
        if (receipt.contractAddress != null) {
            assert.equal(receipt.gasUsed, 702600n)
            assert.equal(receipt.cumulativeGasUsed, 702600n)
        } else {
            assert.equal(receipt.gasUsed, 21055n)
            assert.equal(receipt.cumulativeGasUsed, 723655n)
        }
    }

    // get block transaction
    let tx = await web3.eth.getTransactionFromBlock(2n, 0)
    assert.equal(tx.v, "0xff")
    assert.equal(tx.r, "0x0000000000000000000000000000000000000000000000020000000000000000")
    assert.equal(tx.s, "0x0000000000000000000000000000000000000000000000000000000000000004")

    tx = await web3.eth.getTransactionFromBlock(2n, 1)
    assert.equal(tx.v, "0xff")
    assert.equal(tx.r, "0x0000000000000000000000000000000000000000000000010000000000000000")
    assert.equal(tx.s, "0x0000000000000000000000000000000000000000000000000000000000000001")
})

it('get balance', async () => {
    let wei = await web3.eth.getBalance(conf.eoa.address)
    assert.isNotNull(wei)

    let flow = web3Utils.fromWei(wei, 'ether')
    assert.equal(parseFloat(flow), conf.fundedAmount)

    let weiAtBlock = await web3.eth.getBalance(conf.eoa.address, conf.startBlockHeight)
    assert.equal(wei, weiAtBlock)
})

it('get code', async () => {
    let code = await web3.eth.getCode(conf.eoa.address)
    assert.equal(code, "0x") // empty
})

it('get coinbase', async () => {
    let coinbase = await web3.eth.getCoinbase()
    assert.equal(coinbase, conf.serviceEOA) // e2e configured account
})

it('get gas price', async () => {
    let gasPrice = await web3.eth.getGasPrice()
    assert.equal(gasPrice, 0n) // 0 by default in tests
})

it('get transaction', async () => {
    let blockTx = await web3.eth.getTransactionFromBlock(conf.startBlockHeight, 2)
    assert.isNotNull(blockTx)

    let tx = await web3.eth.getTransaction(blockTx.hash)
    assert.deepEqual(blockTx, tx)
    assert.isString(tx.hash)
    assert.equal(tx.blockNumber, conf.startBlockHeight)
    assert.equal(tx.gas, 300000n)
    assert.isNotEmpty(tx.from)
    assert.isNotEmpty(tx.r)
    assert.isNotEmpty(tx.s)
    assert.equal(tx.transactionIndex, 2)

    let rcp = await web3.eth.getTransactionReceipt(tx.hash)
    assert.isNotEmpty(rcp)
    assert.equal(rcp.blockHash, blockTx.blockHash)
    assert.equal(rcp.blockNumber, conf.startBlockHeight)
    assert.equal(rcp.from, tx.from)
    assert.equal(rcp.to, tx.to)
    assert.equal(rcp.gasUsed, 21000n)
    assert.equal(rcp.cumulativeGasUsed, 744655n)
    assert.equal(rcp.transactionHash, tx.hash)
    assert.equal(rcp.status, conf.successStatus)
})

// it shouldn't fail, but return empty
it('get not found values', async () => {
    const nonExistingHeight = 9999999999

    assert.isNull(await web3.eth.getBlock(nonExistingHeight))
    assert.isNull(await web3.eth.getTransactionFromBlock(nonExistingHeight, 0))
})

it('get mining status', async () => {
    let mining = await web3.eth.isMining()
    assert.isFalse(mining)
})

it('get syncing status', async () => {
    let isSyncing = await web3.eth.isSyncing()
    assert.isFalse(isSyncing)
})

it('can make batch requests', async () => {
    let batch = new web3.BatchRequest()
    let getBlockNumber = {
        jsonrpc: '2.0',
        id: 1,
        method: 'eth_blockNumber',
        params: [],
    }
    let getChainId = {
        jsonrpc: '2.0',
        id: 2,
        method: 'eth_chainId',
        params: [],
    }
    let getSyncing = {
        jsonrpc: '2.0',
        id: 3,
        method: 'eth_syncing',
        params: [],
    }
    let getNetVersion = {
        jsonrpc: '2.0',
        id: 4,
        method: 'net_version',
        params: [],
    }
    let getBlockTransactionCount = {
        jsonrpc: '2.0',
        id: 5,
        method: 'eth_getBlockTransactionCountByNumber',
        params: ['0x2'],
    }

    batch.add(getBlockNumber)
    batch.add(getChainId)
    batch.add(getSyncing)
    batch.add(getNetVersion)
    batch.add(getBlockTransactionCount)

    let results = await batch.execute()

    assert.deepEqual(
        results[0],
        { jsonrpc: '2.0', id: 1, result: '0x2' }
    )
    assert.deepEqual(
        results[1],
        { jsonrpc: '2.0', id: 2, result: '0x286' }
    )
    assert.deepEqual(
        results[2],
        {
            jsonrpc: '2.0',
            id: 3,
            result: false
        }
    )
    assert.deepEqual(
        results[3],
        { jsonrpc: '2.0', id: 4, result: '646' }
    )
    assert.deepEqual(
        results[4],
        { jsonrpc: '2.0', id: 5, result: '0x3' }
    )

    // The maximum number of batch requests is 5,
    // so this next batch should fail.
    let getTransactionCount = {
        jsonrpc: '2.0',
        id: 6,
        method: 'eth_getTransactionCount',
        params: ['0x658Bdf435d810C91414eC09147DAA6DB62406379', 'latest'],
    }

    batch.add(getTransactionCount)

    try {
        results = await batch.execute()
    } catch (error) {
        assert.equal(error.innerError[0].message, 'batch too large')
    }
})

it('get fee history', async () => {
    let response = await web3.eth.getFeeHistory(10, 'latest', [20])

    assert.deepEqual(
        response,
        {
            oldestBlock: 1n,
            reward: [['0x0'], ['0x0']], // gas price is always 0 during testing
            baseFeePerGas: [0n, 0n],
            gasUsedRatio: [0, 0.04964366666666667]
        }
    )
})<|MERGE_RESOLUTION|>--- conflicted
+++ resolved
@@ -21,14 +21,11 @@
     assert.lengthOf(block.logsBloom, 514)
     assert.isDefined(block.timestamp)
     assert.isTrue(block.timestamp >= 1714413860n)
-<<<<<<< HEAD
     assert.notEqual(
         block.transactionsRoot,
         '0x0000000000000000000000000000000000000000000000000000000000000000'
     )
-=======
     assert.equal(block.size, 3960n)
->>>>>>> cc1199d8
 
     let blockHash = await web3.eth.getBlock(block.hash)
     assert.deepEqual(block, blockHash)
