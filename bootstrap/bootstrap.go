package bootstrap

import (
	"context"
	"errors"
	"fmt"
	"math"
	"time"

	"github.com/onflow/flow-go-sdk/access"
	"github.com/onflow/flow-go-sdk/access/grpc"
	"github.com/onflow/flow-go-sdk/crypto"
	"github.com/rs/zerolog"
	"github.com/sethvargo/go-limiter/memorystore"

	"github.com/onflow/flow-evm-gateway/api"
	"github.com/onflow/flow-evm-gateway/config"
	"github.com/onflow/flow-evm-gateway/metrics"
	"github.com/onflow/flow-evm-gateway/models"
	errs "github.com/onflow/flow-evm-gateway/models/errors"
	"github.com/onflow/flow-evm-gateway/services/ingestion"
	"github.com/onflow/flow-evm-gateway/services/requester"
	"github.com/onflow/flow-evm-gateway/services/state"
	"github.com/onflow/flow-evm-gateway/services/traces"
	"github.com/onflow/flow-evm-gateway/storage"
	"github.com/onflow/flow-evm-gateway/storage/pebble"
)

type Storages struct {
	Storage      *pebble.Storage
	Blocks       storage.BlockIndexer
	Transactions storage.TransactionIndexer
	Receipts     storage.ReceiptIndexer
	Accounts     storage.AccountIndexer
	Traces       storage.TraceIndexer
}

type Publishers struct {
	Block       *models.Publisher
	Transaction *models.Publisher
	Logs        *models.Publisher
}

type Bootstrap struct {
	logger     zerolog.Logger
	config     *config.Config
	client     *requester.CrossSporkClient
	storages   *Storages
	publishers *Publishers
	collector  metrics.Collector
	server     *api.Server
	metrics    *metrics.Server
	events     *ingestion.Engine
	traces     *traces.Engine
}

func New(config *config.Config) (*Bootstrap, error) {
	logger := zerolog.New(config.LogWriter).
		With().Timestamp().Logger().Level(config.LogLevel)

	client, err := setupCrossSporkClient(config, logger)
	if err != nil {
		return nil, err
	}

	storages, err := setupStorage(config, client, logger)
	if err != nil {
		return nil, err
	}

	return &Bootstrap{
		publishers: &Publishers{
			Block:       models.NewPublisher(),
			Transaction: models.NewPublisher(),
			Logs:        models.NewPublisher(),
		},
		storages:  storages,
		logger:    logger,
		config:    config,
		client:    client,
		collector: metrics.NewCollector(logger),
	}, nil
}

func (b *Bootstrap) StartEventIngestion(ctx context.Context) error {
	l := b.logger.With().Str("component", "bootstrap-ingestion").Logger()
	l.Info().Msg("bootstrap starting event ingestion")

	// get latest cadence block from the network and the database
	latestCadenceBlock, err := b.client.GetLatestBlock(context.Background(), true)
	if err != nil {
		return fmt.Errorf("failed to get latest cadence block: %w", err)
	}

	latestCadenceHeight, err := b.storages.Blocks.LatestCadenceHeight()
	if err != nil {
		return err
	}

	// make sure the provided block to start the indexing can be loaded
	_, err = b.client.GetBlockHeaderByHeight(context.Background(), latestCadenceHeight)
	if err != nil {
		return fmt.Errorf(
			"failed to get provided cadence height %d: %w",
			latestCadenceHeight,
			err,
		)
	}

	l.Info().
		Uint64("start-cadence-height", latestCadenceHeight).
		Uint64("latest-cadence-height", latestCadenceBlock.Height).
		Uint64("missed-heights", latestCadenceBlock.Height-latestCadenceHeight).
		Msg("indexing cadence height information")

	// create event subscriber
	subscriber := ingestion.NewRPCSubscriber(
		b.client,
		b.config.HeartbeatInterval,
		b.config.FlowNetworkID,
		b.logger,
	)

	// initialize event ingestion engine
	b.events = ingestion.NewEventIngestionEngine(
		subscriber,
		b.storages.Storage,
		b.storages.Blocks,
		b.storages.Receipts,
		b.storages.Transactions,
		b.storages.Accounts,
		b.publishers.Block,
		b.publishers.Logs,
		b.logger,
		b.collector,
	)

	startEngine(ctx, b.events, l)
	return nil
}

func (b *Bootstrap) StartTraceDownloader(ctx context.Context) error {
	l := b.logger.With().Str("component", "bootstrap-traces").Logger()
	l.Info().Msg("starting engine")

	// create gcp downloader
	downloader, err := traces.NewGCPDownloader(b.config.TracesBucketName, b.logger)
	if err != nil {
		return err
	}

	// initialize trace downloader engine
	b.traces = traces.NewTracesIngestionEngine(
		b.publishers.Block,
		b.storages.Blocks,
		b.storages.Traces,
		downloader,
		b.logger,
		b.collector,
	)

	startEngine(ctx, b.traces, l)
	return nil
}

func (b *Bootstrap) StopTraceDownloader() {
	if b.traces == nil {
		return
	}
	b.logger.Warn().Msg("stopping trace downloader engine")
	b.traces.Stop()
}

<<<<<<< HEAD
	stateEngine := state.NewStateEngine(
		cfg,
		pebble.NewLedger(store),
		blocksPublisher,
		blocks,
		transactions,
		receipts,
		logger,
	)
	if err := stateEngine.Run(ctx); err != nil {
		logger.Error().Err(err).Msg("state engine failed to run")
		panic(err)
	}

	// wait for state engine to be ready
	<-stateEngine.Ready()

	logger.Info().Msg("ingestion start up successful")
	return nil
=======
func (b *Bootstrap) StopEventIngestion() {
	if b.events == nil {
		return
	}
	b.logger.Warn().Msg("stopping event ingestion engine")
	b.events.Stop()
>>>>>>> 808db375
}

func (b *Bootstrap) StartAPIServer(ctx context.Context) error {
	b.logger.Info().Msg("bootstrap starting metrics server")

	b.server = api.NewServer(b.logger, b.collector, b.config)

	// create the signer based on either a single coa key being provided and using a simple in-memory
	// signer, or multiple keys being provided and using signer with key-rotation mechanism.
	var signer crypto.Signer
	var err error
	switch {
	case b.config.COAKey != nil:
		signer, err = crypto.NewInMemorySigner(b.config.COAKey, crypto.SHA3_256)
	case b.config.COAKeys != nil:
		signer, err = requester.NewKeyRotationSigner(b.config.COAKeys, crypto.SHA3_256)
	case len(b.config.COACloudKMSKeys) > 0:
		signer, err = requester.NewKMSKeyRotationSigner(
			ctx,
			b.config.COACloudKMSKeys,
			b.logger,
		)
	default:
		return fmt.Errorf("must provide either single COA / keylist of COA keys / COA cloud KMS keys")
	}
	if err != nil {
		return fmt.Errorf("failed to create a COA signer: %w", err)
	}

	// create transaction pool
	txPool := requester.NewTxPool(b.client, b.publishers.Transaction, b.logger)

	evm, err := requester.NewEVM(
		b.client,
		b.config,
		signer,
		b.logger,
		b.storages.Blocks,
		txPool,
		b.collector,
	)
	if err != nil {
		return fmt.Errorf("failed to create EVM requester: %w", err)
	}

	// create rate limiter for requests on the APIs. Tokens are number of requests allowed per 1 second interval
	// if no limit is defined we specify max value, effectively disabling rate-limiting
	rateLimit := b.config.RateLimit
	if rateLimit == 0 {
		b.logger.Warn().Msg("no rate-limiting is set")
		rateLimit = math.MaxInt
	}
	ratelimiter, err := memorystore.New(&memorystore.Config{Tokens: rateLimit, Interval: time.Second})
	if err != nil {
		return fmt.Errorf("failed to create rate limiter: %w", err)
	}

	blockchainAPI, err := api.NewBlockChainAPI(
		b.logger,
		b.config,
		evm,
		b.storages.Blocks,
		b.storages.Transactions,
		b.storages.Receipts,
		b.storages.Accounts,
		ratelimiter,
		b.collector,
	)
	if err != nil {
		return err
	}

	streamAPI := api.NewStreamAPI(
		b.logger,
		b.config,
		b.storages.Blocks,
		b.storages.Transactions,
		b.storages.Receipts,
		b.publishers.Block,
		b.publishers.Transaction,
		b.publishers.Logs,
		ratelimiter,
	)

	pullAPI := api.NewPullAPI(
		b.logger,
		b.config,
		b.storages.Blocks,
		b.storages.Transactions,
		b.storages.Receipts,
		ratelimiter,
	)

	var debugAPI *api.DebugAPI
	if b.config.TracesEnabled {
		debugAPI = api.NewDebugAPI(b.storages.Traces, b.storages.Blocks, b.logger, b.collector)
	}

	var walletAPI *api.WalletAPI
	if b.config.WalletEnabled {
		walletAPI = api.NewWalletAPI(b.config, blockchainAPI)
	}

	supportedAPIs := api.SupportedAPIs(
		blockchainAPI,
		streamAPI,
		pullAPI,
		debugAPI,
		walletAPI,
		b.config,
	)

	if err := b.server.EnableRPC(supportedAPIs); err != nil {
		return err
	}

	if b.config.WSEnabled {
		if err := b.server.EnableWS(supportedAPIs); err != nil {
			return err
		}
	}

	if err := b.server.SetListenAddr(b.config.RPCHost, b.config.RPCPort); err != nil {
		return err
	}

	if err := b.server.Start(); err != nil {
		return err
	}

	b.logger.Info().Msgf("API server started: %s", b.server.ListenAddr())
	return nil
}

func (b *Bootstrap) StopAPIServer() {
	if b.server == nil {
		return
	}
	b.logger.Warn().Msg("shutting down API server")
	b.server.Stop()
}

func (b *Bootstrap) StartMetricsServer(_ context.Context) error {
	b.logger.Info().Msg("bootstrap starting metrics server")

	b.metrics = metrics.NewServer(b.logger, b.config.MetricsPort)
	started, err := b.metrics.Start()
	if err != nil {
		return fmt.Errorf("failed to start metrics server: %w", err)
	}
	<-started

	return nil
}

func (b *Bootstrap) StopMetricsServer() {
	if b.metrics == nil {
		return
	}
	b.logger.Warn().Msg("shutting down metrics server")
	b.metrics.Stop()
}

// startEngine starts provided engine and panics if there are startup errors.
func startEngine(
	ctx context.Context,
	engine models.Engine,
	logger zerolog.Logger,
) {
	logger.Info().Msg("starting engine")
	go func() {
		err := engine.Run(ctx)
		if err != nil {
			logger.Error().Err(err).Msg("engine failed to run")
			panic(err)
		}
	}()

	<-engine.Ready()
	logger.Info().Msg("engine started successfully")
}

// setupCrossSporkClient sets up a cross-spork AN client.
func setupCrossSporkClient(config *config.Config, logger zerolog.Logger) (*requester.CrossSporkClient, error) {
	// create access client with cross-spork capabilities
	currentSporkClient, err := grpc.NewClient(config.AccessNodeHost)
	if err != nil {
		return nil, fmt.Errorf("failed to create client connection for host: %s, with error: %w", config.AccessNodeHost, err)
	}

	// if we provided access node previous spork hosts add them to the client
	pastSporkClients := make([]access.Client, len(config.AccessNodePreviousSporkHosts))
	for i, host := range config.AccessNodePreviousSporkHosts {
		grpcClient, err := grpc.NewClient(host)
		if err != nil {
			return nil, fmt.Errorf("failed to create client connection for host: %s, with error: %w", host, err)
		}

		pastSporkClients[i] = grpcClient
	}

	// initialize cross spork client to the access nodes
	client, err := requester.NewCrossSporkClient(
		currentSporkClient,
		pastSporkClients,
		logger,
		config.FlowNetworkID,
	)
	if err != nil {
		return nil, fmt.Errorf("failed to create cross spork client: %w", err)
	}

	return client, nil
}

// setupStorage creates storage and initializes it with configured starting cadence height
// in case such a height doesn't already exist in the database.
func setupStorage(
	config *config.Config,
	client *requester.CrossSporkClient,
	logger zerolog.Logger,
) (*Storages, error) {
	// create pebble storage from the provided database root directory
	store, err := pebble.New(config.DatabaseDir, logger)
	if err != nil {
		return nil, err
	}

	blocks := pebble.NewBlocks(store, config.FlowNetworkID)

	// hard set the start cadence height, this is used when force reindexing
	if config.ForceStartCadenceHeight != 0 {
		logger.Warn().Uint64("height", config.ForceStartCadenceHeight).Msg("force setting starting Cadence height!!!")
		if err := blocks.SetLatestCadenceHeight(config.ForceStartCadenceHeight, nil); err != nil {
			return nil, err
		}
	}

	// if database is not initialized require init height
	if _, err := blocks.LatestCadenceHeight(); errors.Is(err, errs.ErrStorageNotInitialized) {
		cadenceHeight := config.InitCadenceHeight
		cadenceBlock, err := client.GetBlockHeaderByHeight(context.Background(), cadenceHeight)
		if err != nil {
			return nil, fmt.Errorf("could not fetch provided cadence height, make sure it's correct: %w", err)
		}

		if err := blocks.InitHeights(cadenceHeight, cadenceBlock.ID); err != nil {
			return nil, fmt.Errorf(
				"failed to init the database for block height: %d and ID: %s, with : %w",
				cadenceHeight,
				cadenceBlock.ID,
				err,
			)
		}
		logger.Info().Msgf("database initialized with cadence height: %d", cadenceHeight)
	}

	return &Storages{
		Storage:      store,
		Blocks:       blocks,
		Transactions: pebble.NewTransactions(store),
		Receipts:     pebble.NewReceipts(store),
		Accounts:     pebble.NewAccounts(store),
		Traces:       pebble.NewTraces(store),
	}, nil
}

// Run will run complete bootstrap of the EVM gateway with all the engines.
// Run is a blocking call, but it does signal readiness of the service
// through a channel provided as an argument.
func Run(ctx context.Context, cfg *config.Config, ready chan struct{}) error {
	boot, err := New(cfg)
	if err != nil {
		return err
	}

	if cfg.TracesEnabled {
		if err := boot.StartTraceDownloader(ctx); err != nil {
			return fmt.Errorf("failed to start trace downloader engine: %w", err)
		}
	}

	if err := boot.StartEventIngestion(ctx); err != nil {
		return fmt.Errorf("failed to start event ingestion engine: %w", err)
	}

	if err := boot.StartAPIServer(ctx); err != nil {
		return fmt.Errorf("failed to start API server: %w", err)
	}

	if err := boot.StartMetricsServer(ctx); err != nil {
		return fmt.Errorf("failed to start metrics server: %w", err)
	}

	// mark ready
	close(ready)

	// if context is canceled start shutdown
	<-ctx.Done()
	boot.logger.Warn().Msg("bootstrap received context cancellation, stopping services")

	boot.StopEventIngestion()
	boot.StopMetricsServer()
	boot.StopTraceDownloader()
	boot.StopAPIServer()

	return nil
}<|MERGE_RESOLUTION|>--- conflicted
+++ resolved
@@ -171,34 +171,12 @@
 	b.traces.Stop()
 }
 
-<<<<<<< HEAD
-	stateEngine := state.NewStateEngine(
-		cfg,
-		pebble.NewLedger(store),
-		blocksPublisher,
-		blocks,
-		transactions,
-		receipts,
-		logger,
-	)
-	if err := stateEngine.Run(ctx); err != nil {
-		logger.Error().Err(err).Msg("state engine failed to run")
-		panic(err)
-	}
-
-	// wait for state engine to be ready
-	<-stateEngine.Ready()
-
-	logger.Info().Msg("ingestion start up successful")
-	return nil
-=======
 func (b *Bootstrap) StopEventIngestion() {
 	if b.events == nil {
 		return
 	}
 	b.logger.Warn().Msg("stopping event ingestion engine")
 	b.events.Stop()
->>>>>>> 808db375
 }
 
 func (b *Bootstrap) StartAPIServer(ctx context.Context) error {
