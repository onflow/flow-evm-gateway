package bootstrap

import (
	"context"
	"errors"
	"fmt"
	"math"
	"time"

	pebbleDB "github.com/cockroachdb/pebble"
	"github.com/onflow/flow-go-sdk/access"
	"github.com/onflow/flow-go-sdk/access/grpc"
	"github.com/onflow/flow-go/fvm/environment"
	"github.com/onflow/flow-go/fvm/evm"
	flowGo "github.com/onflow/flow-go/model/flow"
	"github.com/onflow/flow-go/module/component"
	flowMetrics "github.com/onflow/flow-go/module/metrics"
	"github.com/onflow/flow-go/module/util"
	gethTypes "github.com/onflow/go-ethereum/core/types"
	"github.com/rs/zerolog"
	"github.com/sethvargo/go-limiter/memorystore"
	grpcOpts "google.golang.org/grpc"
	"google.golang.org/grpc/codes"
	"google.golang.org/grpc/status"

	"github.com/onflow/flow-evm-gateway/api"
	"github.com/onflow/flow-evm-gateway/config"
	"github.com/onflow/flow-evm-gateway/metrics"
	"github.com/onflow/flow-evm-gateway/models"
	errs "github.com/onflow/flow-evm-gateway/models/errors"
	"github.com/onflow/flow-evm-gateway/services/ingestion"
	"github.com/onflow/flow-evm-gateway/services/replayer"
	"github.com/onflow/flow-evm-gateway/services/requester"
	"github.com/onflow/flow-evm-gateway/storage"
	"github.com/onflow/flow-evm-gateway/storage/pebble"
)

const (
	// DefaultMaxMessageSize is the default maximum message size for gRPC responses
	DefaultMaxMessageSize = 1024 * 1024 * 1024

	// DefaultResourceExhaustedRetryDelay is the default delay between retries when the server returns
	// a ResourceExhausted error.
	DefaultResourceExhaustedRetryDelay = 100 * time.Millisecond

	// DefaultResourceExhaustedMaxRetryDelay is the default max request duration when retrying server
	// ResourceExhausted errors.
	DefaultResourceExhaustedMaxRetryDelay = 30 * time.Second
)

type Storages struct {
	Storage      *pebble.Storage
	Registers    *pebble.RegisterStorage
	Blocks       storage.BlockIndexer
	Transactions storage.TransactionIndexer
	Receipts     storage.ReceiptIndexer
	Traces       storage.TraceIndexer
}

type Publishers struct {
	Block       *models.Publisher[*models.Block]
	Transaction *models.Publisher[*gethTypes.Transaction]
	Logs        *models.Publisher[[]*gethTypes.Log]
}

type Bootstrap struct {
	logger     zerolog.Logger
	config     config.Config
	client     *requester.CrossSporkClient
	storages   *Storages
	publishers *Publishers
	collector  metrics.Collector
	server     *api.Server
	metrics    *flowMetrics.Server
	events     *ingestion.Engine
	profiler   *api.ProfileServer
	db         *pebbleDB.DB
	keystore   *requester.KeyStore
}

func New(config config.Config) (*Bootstrap, error) {
	logger := zerolog.New(config.LogWriter).
		With().Timestamp().Str("version", api.Version).
		Logger().Level(config.LogLevel)

	client, err := setupCrossSporkClient(config, logger)
	if err != nil {
		return nil, err
	}

	db, storages, err := setupStorage(config, client, logger)
	if err != nil {
		return nil, err
	}

	return &Bootstrap{
		publishers: &Publishers{
			Block:       models.NewPublisher[*models.Block](),
			Transaction: models.NewPublisher[*gethTypes.Transaction](),
			Logs:        models.NewPublisher[[]*gethTypes.Log](),
		},
		db:        db,
		storages:  storages,
		logger:    logger,
		config:    config,
		client:    client,
		collector: metrics.NewCollector(logger),
	}, nil
}

func (b *Bootstrap) StartEventIngestion(ctx context.Context) error {
	l := b.logger.With().Str("component", "bootstrap-ingestion").Logger()
	l.Info().Msg("bootstrap starting event ingestion")

	// get latest cadence block from the network and the database
	latestCadenceBlock, err := b.client.GetLatestBlock(context.Background(), true)
	if err != nil {
		return fmt.Errorf("failed to get latest cadence block: %w", err)
	}

	latestCadenceHeight, err := b.storages.Blocks.LatestCadenceHeight()
	if err != nil {
		return err
	}

	// make sure the provided block to start the indexing can be loaded
	_, err = b.client.GetBlockHeaderByHeight(context.Background(), latestCadenceHeight)
	if err != nil {
		return fmt.Errorf(
			"failed to get provided cadence height %d: %w",
			latestCadenceHeight,
			err,
		)
	}

	l.Info().
		Uint64("start-cadence-height", latestCadenceHeight).
		Uint64("latest-cadence-height", latestCadenceBlock.Height).
		Uint64("missed-heights", latestCadenceBlock.Height-latestCadenceHeight).
		Msg("indexing cadence height information")

	chainID := b.config.FlowNetworkID

	// the event subscriber takes the first block to sync from the Access node, which is the block
	// after the latest cadence block
	nextCadenceHeight := latestCadenceHeight + 1

	// create event subscriber
<<<<<<< HEAD
	var subscriber ingestion.EventSubscriber
	if b.config.ExperimentalSoftFinalityEnabled {
		subscriber = ingestion.NewRPCBlockTrackingSubscriber(
			b.logger,
			b.client,
			chainID,
			b.keystore,
			latestCadenceHeight,
		)
	} else {
		subscriber = ingestion.NewRPCEventSubscriber(
			b.logger,
			b.client,
			chainID,
			b.keystore,
			latestCadenceHeight,
		)
	}
=======
	subscriber := ingestion.NewRPCEventSubscriber(
		b.logger,
		b.client,
		chainID,
		b.keystore,
		nextCadenceHeight,
	)
>>>>>>> 0b5077ad

	callTracerCollector, err := replayer.NewCallTracerCollector(b.logger)
	if err != nil {
		return err
	}
	blocksProvider := replayer.NewBlocksProvider(
		b.storages.Blocks,
		chainID,
		callTracerCollector.TxTracer(),
	)
	replayerConfig := replayer.Config{
		ChainID:             chainID,
		RootAddr:            evm.StorageAccountAddress(chainID),
		CallTracerCollector: callTracerCollector,
		ValidateResults:     true,
	}

	// initialize event ingestion engine
	b.events = ingestion.NewEventIngestionEngine(
		subscriber,
		blocksProvider,
		b.storages.Storage,
		b.storages.Registers,
		b.storages.Blocks,
		b.storages.Receipts,
		b.storages.Transactions,
		b.storages.Traces,
		b.publishers.Block,
		b.publishers.Logs,
		b.logger,
		b.collector,
		replayerConfig,
	)

	StartEngine(ctx, b.events, l)
	return nil
}

func (b *Bootstrap) StopEventIngestion() {
	if b.events == nil {
		return
	}
	b.logger.Warn().Msg("stopping event ingestion engine")
	b.events.Stop()
}

func (b *Bootstrap) StartAPIServer(ctx context.Context) error {
	b.logger.Info().Msg("bootstrap starting metrics server")

	b.server = api.NewServer(b.logger, b.collector, b.config)

	// create transaction pool
	txPool := requester.NewTxPool(
		b.client,
		b.publishers.Transaction,
		b.logger,
		b.config,
	)

	accountKeys := make([]*requester.AccountKey, 0)
	if !b.config.IndexOnly {
		account, err := b.client.GetAccount(ctx, b.config.COAAddress)
		if err != nil {
			return fmt.Errorf(
				"failed to get signer info account for address: %s, with: %w",
				b.config.COAAddress,
				err,
			)
		}
		signer, err := createSigner(ctx, b.config, b.logger)
		if err != nil {
			return err
		}
		for _, key := range account.Keys {
			// Skip account keys that do not use the same Publick Key as the
			// configured crypto.Signer object.
			if !key.PublicKey.Equals(signer.PublicKey()) {
				continue
			}
			accountKeys = append(accountKeys, &requester.AccountKey{
				AccountKey: *key,
				Address:    b.config.COAAddress,
				Signer:     signer,
			})
		}
	}

	b.keystore = requester.NewKeyStore(accountKeys)

	evm, err := requester.NewEVM(
		b.storages.Registers,
		b.client,
		b.config,
		b.logger,
		b.storages.Blocks,
		txPool,
		b.collector,
		b.keystore,
	)
	if err != nil {
		return fmt.Errorf("failed to create EVM requester: %w", err)
	}

	// create rate limiter for requests on the APIs. Tokens are number of requests allowed per 1 second interval
	// if no limit is defined we specify max value, effectively disabling rate-limiting
	rateLimit := b.config.RateLimit
	if rateLimit == 0 {
		b.logger.Warn().Msg("no rate-limiting is set")
		rateLimit = math.MaxInt
	}
	ratelimiter, err := memorystore.New(&memorystore.Config{Tokens: rateLimit, Interval: time.Second})
	if err != nil {
		return fmt.Errorf("failed to create rate limiter: %w", err)
	}

	// get the height from which the indexing resumed since the last restart,
	// this is needed for the `eth_syncing` endpoint.
	indexingResumedHeight, err := b.storages.Blocks.LatestEVMHeight()
	if err != nil {
		return fmt.Errorf("failed to retrieve the indexing resumed height: %w", err)
	}

	blockchainAPI := api.NewBlockChainAPI(
		b.logger,
		b.config,
		evm,
		b.storages.Blocks,
		b.storages.Transactions,
		b.storages.Receipts,
		ratelimiter,
		b.collector,
		indexingResumedHeight,
	)

	streamAPI := api.NewStreamAPI(
		b.logger,
		b.config,
		b.storages.Blocks,
		b.storages.Transactions,
		b.storages.Receipts,
		b.publishers.Block,
		b.publishers.Transaction,
		b.publishers.Logs,
	)

	pullAPI := api.NewPullAPI(
		b.logger,
		b.config,
		b.storages.Blocks,
		b.storages.Transactions,
		b.storages.Receipts,
		ratelimiter,
	)

	debugAPI := api.NewDebugAPI(
		b.storages.Registers,
		b.storages.Traces,
		b.storages.Blocks,
		b.storages.Transactions,
		b.storages.Receipts,
		b.client,
		b.config,
		b.logger,
		b.collector,
		ratelimiter,
	)

	var walletAPI *api.WalletAPI
	if b.config.WalletEnabled {
		walletAPI = api.NewWalletAPI(b.config, blockchainAPI)
	}

	supportedAPIs := api.SupportedAPIs(
		blockchainAPI,
		streamAPI,
		pullAPI,
		debugAPI,
		walletAPI,
		b.config,
	)

	if err := b.server.EnableRPC(supportedAPIs); err != nil {
		return err
	}

	if b.config.WSEnabled {
		if err := b.server.EnableWS(supportedAPIs); err != nil {
			return err
		}
	}

	if err := b.server.SetListenAddr(b.config.RPCHost, b.config.RPCPort); err != nil {
		return err
	}

	if err := b.server.Start(); err != nil {
		return err
	}

	b.logger.Info().Msgf("API server started: %s", b.server.ListenAddr())
	return nil
}

func (b *Bootstrap) StopAPIServer() {
	if b.server == nil {
		return
	}
	b.logger.Warn().Msg("shutting down API server")
	b.server.Stop()
}

func (b *Bootstrap) StartMetricsServer(ctx context.Context) error {
	b.logger.Info().Msg("bootstrap starting metrics server")

	b.metrics = flowMetrics.NewServer(b.logger, uint(b.config.MetricsPort))
	err := util.WaitClosed(ctx, b.metrics.Ready())
	if err != nil {
		return fmt.Errorf("failed to start metrics server: %w", err)
	}

	return nil
}

func (b *Bootstrap) StopMetricsServer() {
	if b.metrics == nil {
		return
	}
	b.logger.Warn().Msg("shutting down metrics server")
	<-b.metrics.Done()
}

func (b *Bootstrap) StartProfilerServer(_ context.Context) error {
	if !b.config.ProfilerEnabled {
		return nil
	}
	b.logger.Info().Msg("bootstrap starting profiler server")

	b.profiler = api.NewProfileServer(b.logger, b.config.ProfilerHost, b.config.ProfilerPort)

	b.profiler.Start()
	b.logger.Info().Msgf("Profiler server started: %s", b.profiler.ListenAddr())

	return nil
}

func (b *Bootstrap) StopProfilerServer() {
	if b.profiler == nil {
		return
	}

	b.logger.Warn().Msg("shutting down profiler server")

	err := b.profiler.Stop()
	if err != nil {
		if errors.Is(err, context.DeadlineExceeded) {
			b.logger.Warn().Msg("Profiler server graceful shutdown timed out")
			b.profiler.Close()
		} else {
			b.logger.Err(err).Msg("Profiler server graceful shutdown failed")
		}
	}
}

func (b *Bootstrap) StopDB() {
	if b.db == nil {
		return
	}
	err := b.db.Close()
	if err != nil {
		b.logger.Err(err).Msg("PebbleDB graceful shutdown failed")
	}
}

func (b *Bootstrap) StopClient() {
	if b.client == nil {
		return
	}
	err := b.client.Close()
	if err != nil {
		b.logger.Err(err).Msg("CrossSporkClient graceful shutdown failed")
	}
}

// StartEngine starts provided engine and panics if there are startup errors.
func StartEngine(
	ctx context.Context,
	engine models.Engine,
	logger zerolog.Logger,
) {
	l := logger.With().Type("engine", engine).Logger()

	l.Info().Msg("starting engine")
	start := time.Now()
	go func() {
		err := engine.Run(ctx)
		if err != nil {
			l.Fatal().Err(err).Msg("engine failed to run")
		}
	}()

	<-engine.Ready()
	l.Info().
		Dur("duration", time.Since(start)).
		Msg("engine started successfully")
}

// setupCrossSporkClient sets up a cross-spork AN client.
func setupCrossSporkClient(config config.Config, logger zerolog.Logger) (*requester.CrossSporkClient, error) {
	// create access client with cross-spork capabilities
	currentSporkClient, err := grpc.NewClient(
		config.AccessNodeHost,
		grpc.WithGRPCDialOptions(
			grpcOpts.WithDefaultCallOptions(grpcOpts.MaxCallRecvMsgSize(DefaultMaxMessageSize)),
			grpcOpts.WithUnaryInterceptor(retryInterceptor(
				DefaultResourceExhaustedMaxRetryDelay,
				DefaultResourceExhaustedRetryDelay,
			)),
		),
	)
	if err != nil {
		return nil, fmt.Errorf(
			"failed to create client connection for host: %s, with error: %w",
			config.AccessNodeHost,
			err,
		)
	}

	// if we provided access node previous spork hosts add them to the client
	pastSporkClients := make([]access.Client, len(config.AccessNodePreviousSporkHosts))
	for i, host := range config.AccessNodePreviousSporkHosts {
		grpcClient, err := grpc.NewClient(host)
		if err != nil {
			return nil, fmt.Errorf("failed to create client connection for host: %s, with error: %w", host, err)
		}

		pastSporkClients[i] = grpcClient
	}

	// initialize cross spork client to the access nodes
	client, err := requester.NewCrossSporkClient(
		currentSporkClient,
		pastSporkClients,
		logger,
		config.FlowNetworkID,
	)
	if err != nil {
		return nil, fmt.Errorf("failed to create cross spork client: %w", err)
	}

	return client, nil
}

// retryInterceptor is a gRPC client interceptor that retries the request when the server returns
// a ResourceExhausted error
func retryInterceptor(maxDuration, pauseDuration time.Duration) grpcOpts.UnaryClientInterceptor {
	return func(
		ctx context.Context,
		method string,
		req, reply interface{},
		cc *grpcOpts.ClientConn,
		invoker grpcOpts.UnaryInvoker,
		opts ...grpcOpts.CallOption,
	) error {
		start := time.Now()
		attempts := 0
		for {
			err := invoker(ctx, method, req, reply, cc, opts...)
			if err == nil {
				return nil
			}

			if status.Code(err) != codes.ResourceExhausted {
				return err
			}

			attempts++
			duration := time.Since(start)
			if duration >= maxDuration {
				return fmt.Errorf("request failed (attempts: %d, duration: %v): %w", attempts, duration, err)
			}

			select {
			case <-ctx.Done():
				return ctx.Err()
			case <-time.After(pauseDuration):
			}
		}
	}
}

// setupStorage creates storage and initializes it with configured starting cadence height
// in case such a height doesn't already exist in the database.
func setupStorage(
	config config.Config,
	client *requester.CrossSporkClient,
	logger zerolog.Logger,
) (*pebbleDB.DB, *Storages, error) {
	// create pebble storage from the provided database root directory
	db, err := pebble.OpenDB(config.DatabaseDir)
	if err != nil {
		return nil, nil, err
	}
	store := pebble.New(db, logger)

	blocks := pebble.NewBlocks(store, config.FlowNetworkID)
	storageAddress := evm.StorageAccountAddress(config.FlowNetworkID)
	registerStore := pebble.NewRegisterStorage(store, storageAddress)

	batch := store.NewBatch()
	defer func() {
		err := batch.Close()
		if err != nil {
			// we don't know what went wrong, so this is fatal
			logger.Fatal().Err(err).Msg("failed to close batch")
		}
	}()

	// hard set the start cadence height, this is used when force reindexing
	if config.ForceStartCadenceHeight != 0 {
		logger.Warn().Uint64("height", config.ForceStartCadenceHeight).Msg("force setting starting Cadence height!!!")
		if err := blocks.SetLatestCadenceHeight(config.ForceStartCadenceHeight, batch); err != nil {
			return nil, nil, err
		}
	}

	// if database is not initialized require init height
	if _, err := blocks.LatestCadenceHeight(); errors.Is(err, errs.ErrStorageNotInitialized) {
		cadenceHeight := config.InitCadenceHeight
		evmBlokcHeight := uint64(0)
		cadenceBlock, err := client.GetBlockHeaderByHeight(context.Background(), cadenceHeight)
		if err != nil {
			return nil, nil, fmt.Errorf("could not fetch provided cadence height, make sure it's correct: %w", err)
		}

		snapshot, err := registerStore.GetSnapshotAt(evmBlokcHeight)
		if err != nil {
			return nil, nil, fmt.Errorf("could not get register snapshot at block height %d: %w", 0, err)
		}

		delta := storage.NewRegisterDelta(snapshot)
		accountStatus := environment.NewAccountStatus()
		err = delta.SetValue(
			storageAddress[:],
			[]byte(flowGo.AccountStatusKey),
			accountStatus.ToBytes(),
		)
		if err != nil {
			return nil, nil, fmt.Errorf("could not set account status: %w", err)
		}

		err = registerStore.Store(delta.GetUpdates(), evmBlokcHeight, batch)
		if err != nil {
			return nil, nil, fmt.Errorf("could not store register updates: %w", err)
		}

		if err := blocks.InitHeights(cadenceHeight, cadenceBlock.ID, batch); err != nil {
			return nil, nil, fmt.Errorf(
				"failed to init the database for block height: %d and ID: %s, with : %w",
				cadenceHeight,
				cadenceBlock.ID,
				err,
			)
		}

		logger.Info().
			Stringer("fvm_address_for_evm_storage_account", storageAddress).
			Msgf("database initialized with cadence height: %d", cadenceHeight)
	}
	// else {
	//	// TODO(JanezP): verify storage account owner is correct
	// }

	if batch.Count() > 0 {
		err = batch.Commit(pebbleDB.Sync)
		if err != nil {
			return nil, nil, fmt.Errorf("could not commit setup updates: %w", err)
		}
	}

	return db, &Storages{
		Storage:      store,
		Blocks:       blocks,
		Registers:    registerStore,
		Transactions: pebble.NewTransactions(store),
		Receipts:     pebble.NewReceipts(store),
		Traces:       pebble.NewTraces(store),
	}, nil
}

// Run will run complete bootstrap of the EVM gateway with all the engines.
// Run is a blocking call, but it does signal readiness of the service
// through a channel provided as an argument.
func Run(ctx context.Context, cfg config.Config, ready component.ReadyFunc) error {
	boot, err := New(cfg)
	if err != nil {
		return err
	}

	// Start the API Server first, to avoid any races with incoming
	// EVM events, that might affect the starting state.
	if err := boot.StartAPIServer(ctx); err != nil {
		return fmt.Errorf("failed to start API server: %w", err)
	}

	if err := boot.StartEventIngestion(ctx); err != nil {
		return fmt.Errorf("failed to start event ingestion engine: %w", err)
	}

	if err := boot.StartMetricsServer(ctx); err != nil {
		return fmt.Errorf("failed to start metrics server: %w", err)
	}

	if err := boot.StartProfilerServer(ctx); err != nil {
		return fmt.Errorf("failed to start profiler server: %w", err)
	}

	// mark ready
	ready()

	// if context is canceled start shutdown
	<-ctx.Done()
	boot.logger.Warn().Msg("bootstrap received context cancellation, stopping services")

	boot.StopEventIngestion()
	boot.StopMetricsServer()
	boot.StopAPIServer()
	boot.StopClient()
	boot.StopDB()

	return nil
}<|MERGE_RESOLUTION|>--- conflicted
+++ resolved
@@ -146,7 +146,6 @@
 	nextCadenceHeight := latestCadenceHeight + 1
 
 	// create event subscriber
-<<<<<<< HEAD
 	var subscriber ingestion.EventSubscriber
 	if b.config.ExperimentalSoftFinalityEnabled {
 		subscriber = ingestion.NewRPCBlockTrackingSubscriber(
@@ -154,7 +153,7 @@
 			b.client,
 			chainID,
 			b.keystore,
-			latestCadenceHeight,
+			nextCadenceHeight,
 		)
 	} else {
 		subscriber = ingestion.NewRPCEventSubscriber(
@@ -162,18 +161,9 @@
 			b.client,
 			chainID,
 			b.keystore,
-			latestCadenceHeight,
+			nextCadenceHeight,
 		)
 	}
-=======
-	subscriber := ingestion.NewRPCEventSubscriber(
-		b.logger,
-		b.client,
-		chainID,
-		b.keystore,
-		nextCadenceHeight,
-	)
->>>>>>> 0b5077ad
 
 	callTracerCollector, err := replayer.NewCallTracerCollector(b.logger)
 	if err != nil {
