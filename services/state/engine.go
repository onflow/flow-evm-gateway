package state

import (
	"context"
	"fmt"

	"github.com/google/uuid"
	flowGo "github.com/onflow/flow-go/model/flow"
	"github.com/rs/zerolog"

	"github.com/onflow/flow-evm-gateway/models"
	"github.com/onflow/flow-evm-gateway/storage"
	"github.com/onflow/flow-evm-gateway/storage/pebble"
)

var _ models.Engine = &Engine{}
var _ models.Subscriber = &Engine{}

type Engine struct {
	chainID        flowGo.ChainID
	logger         zerolog.Logger
	status         *models.EngineStatus
	blockPublisher *models.Publisher
	store          *pebble.Storage
	blocks         storage.BlockIndexer
	transactions   storage.TransactionIndexer
	receipts       storage.ReceiptIndexer
}

func NewStateEngine(
	chainID flowGo.ChainID,
	blockPublisher *models.Publisher,
	store *pebble.Storage,
	blocks storage.BlockIndexer,
	transactions storage.TransactionIndexer,
	receipts storage.ReceiptIndexer,
	logger zerolog.Logger,
) *Engine {
	log := logger.With().Str("component", "state").Logger()

	return &Engine{
		chainID:        chainID,
		logger:         log,
		store:          store,
		status:         models.NewEngineStatus(),
		blockPublisher: blockPublisher,
		blocks:         blocks,
		transactions:   transactions,
		receipts:       receipts,
	}
}

// todo rethink whether it would be more robust to rely on blocks in the storage
// instead of receiving events, relying on storage and keeping a separate count of
// transactions executed would allow for independent restart and reexecution
// if we panic with events the missed tx won't get reexecuted since it's relying on
// event ingestion also not indexing that transaction

func (e *Engine) Notify(data any) {
	block, ok := data.(*models.Block)
	if !ok {
		e.logger.Error().Msg("invalid event type sent to state ingestion")
		return
	}

	l := e.logger.With().Uint64("evm-height", block.Height).Logger()
	l.Info().Msg("received new block")

	if err := e.executeBlock(block); err != nil {
		panic(fmt.Errorf("failed to execute block at height %d: %w", block.Height, err))
	}

	l.Info().Msg("successfully executed block")
}

func (e *Engine) Run(ctx context.Context) error {
	e.blockPublisher.Subscribe(e)
	e.status.MarkReady()
	return nil
}

func (e *Engine) Stop() {
	// todo cleanup
	e.status.MarkStopped()
}

func (e *Engine) Done() <-chan struct{} {
	return e.status.IsDone()
}

func (e *Engine) Ready() <-chan struct{} {
	return e.status.IsReady()
}

func (e *Engine) Error() <-chan error {
	return nil
}

func (e *Engine) ID() uuid.UUID {
	return uuid.New()
}

// executeBlock will execute all transactions in the provided block.
// If a transaction fails to execute or the result doesn't match expected
// result return an error.
// Transaction executed should match a receipt we have indexed from the network
// produced by execution nodes. This check makes sure we keep a correct state.
func (e *Engine) executeBlock(block *models.Block) error {
	state, err := NewBlockState(block, e.chainID, e.store, e.blocks, e.receipts, e.logger)
	if err != nil {
		return err
	}

	for _, h := range block.TransactionHashes {
		tx, err := e.transactions.Get(h)
		if err != nil {
			return err
		}

		if err := state.Execute(tx); err != nil {
			return err
		}
	}

<<<<<<< HEAD
	return nil
=======
	// update executed block height
	return e.blocks.SetExecutedHeight(block.Height)
>>>>>>> 5e4201f8
}<|MERGE_RESOLUTION|>--- conflicted
+++ resolved
@@ -122,10 +122,6 @@
 		}
 	}
 
-<<<<<<< HEAD
-	return nil
-=======
 	// update executed block height
 	return e.blocks.SetExecutedHeight(block.Height)
->>>>>>> 5e4201f8
 }