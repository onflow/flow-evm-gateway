package ingestion

import (
	"context"
	"errors"
	"fmt"

	"github.com/onflow/cadence"
	"github.com/onflow/flow-evm-gateway/models"
	"github.com/onflow/flow-evm-gateway/storage"
	"github.com/onflow/flow-go-sdk"
	"github.com/rs/zerolog"
)

var ErrDisconnected = errors.New("disconnected")

var _ models.Engine = &Engine{}

type Engine struct {
	subscriber    EventSubscriber
	blocks        storage.BlockIndexer
	receipts      storage.ReceiptIndexer
	transactions  storage.TransactionIndexer
	accounts      storage.AccountIndexer
	log           zerolog.Logger
	evmLastHeight *models.SequentialHeight
	status        *models.EngineStatus
}

func NewEventIngestionEngine(
	subscriber EventSubscriber,
	blocks storage.BlockIndexer,
	receipts storage.ReceiptIndexer,
	transactions storage.TransactionIndexer,
	accounts storage.AccountIndexer,
	log zerolog.Logger,
) *Engine {
	log = log.With().Str("component", "ingestion").Logger()

	return &Engine{
		subscriber:   subscriber,
		blocks:       blocks,
		receipts:     receipts,
		transactions: transactions,
		accounts:     accounts,
		log:          log,
		status:       models.NewEngineStatus(),
	}
}

// Ready signals when the engine has started.
func (e *Engine) Ready() <-chan struct{} {
	return e.status.IsReady()
}

// Done signals when the engine has stopped.
func (e *Engine) Done() <-chan struct{} {
	// return e.status.IsDone()
	return nil
}

// Stop the engine.
func (e *Engine) Stop() {
	// todo
}

// Run the event ingestion engine. Load the latest height that was stored and provide it
// to the event subscribers as a starting point.
// Consume the events provided by the event subscriber.
// Each event is then processed by the event processing methods.
<<<<<<< HEAD
func (e *Engine) Start(ctx context.Context) error {
	latestCadence, err := e.blocks.LatestCadenceHeight()
=======
func (e *Engine) Run(ctx context.Context) error {
	// todo support starting from other heights, we probably need to add another storage for cadence heights
	latest, err := e.blocks.LatestHeight()
>>>>>>> 80a294b8
	if err != nil {
		return fmt.Errorf("failed to get latest cadence height: %w", err)
	}

	e.log.Info().Uint64("start-cadence-height", latestCadence).Msg("starting ingestion")

	events, errs, err := e.subscriber.Subscribe(ctx, latestCadence)
	if err != nil {
		return fmt.Errorf("failed to subscribe to events: %w", err)
	}

	e.status.MarkReady()

	for {
		select {
		case <-ctx.Done():
			e.log.Info().Msg("event ingestion received done signal")
			return nil

		case blockEvents, ok := <-events:
			if !ok {
				if ctx.Err() != nil {
					return ctx.Err()
				}
				return ErrDisconnected
			}

			err = e.processEvents(blockEvents)
			if err != nil {
				e.log.Error().Err(err).Msg("failed to process EVM events")
				return err
			}

		case err, ok := <-errs:
			if !ok {
				if ctx.Err() != nil {
					return ctx.Err()
				}

				return ErrDisconnected
			}

			return errors.Join(err, ErrDisconnected)
		}
	}
}

// processEvents iterates all the events and decides based on the type how to process them.
func (e *Engine) processEvents(events flow.BlockEvents) error {
	e.log.Debug().
		Uint64("cadence-height", events.Height).
		Int("cadence-event-length", len(events.Events)).
		Msg("received new cadence evm events")

	for _, event := range events.Events {
<<<<<<< HEAD
		var err error
		switch {
		case models.IsBlockExecutedEvent(event.Value):
			err = e.processBlockEvent(events.Height, event.Value)
		case models.IsTransactionExecutedEvent(event.Value):
			err = e.processTransactionEvent(event.Value)
		default:
=======
		if models.IsBlockExecutedEvent(event.Value) {
			err := e.processBlockEvent(event.Value)
			if err != nil {
				return fmt.Errorf("failed to process block event: %w", err)
			}
		} else if models.IsTransactionExecutedEvent(event.Value) {
			err := e.processTransactionEvent(event.Value)
			if err != nil {
				return fmt.Errorf("failed to process transaction event: %w", err)
			}
		} else {
>>>>>>> 80a294b8
			return fmt.Errorf("invalid event type") // should never happen
		}

		if err != nil {
			return fmt.Errorf("failed to process event: %w", err)
		}
	}

	return nil
}

func (e *Engine) processBlockEvent(cadenceHeight uint64, event cadence.Event) error {
	block, err := models.DecodeBlock(event)
	if err != nil {
		return fmt.Errorf("could not decode block event: %w", err)
	}

	// only init latest height if not set
	if e.evmLastHeight == nil {
		e.evmLastHeight = models.NewSequentialHeight(block.Height)
	}

	// make sure the latest height is increasing sequentially or is same as latest
	if err = e.evmLastHeight.Increment(block.Height); err != nil {
		return fmt.Errorf("invalid block height, expected %d, got %d: %w", e.evmLastHeight.Load(), block.Height, err)
	}

	h, _ := block.Hash()
	e.log.Info().
		Str("hash", h.Hex()).
		Uint64("evm-height", block.Height).
		Str("parent-hash", block.ParentBlockHash.String()).
		Str("tx-hash", block.TransactionHashes[0].Hex()). // now we only have 1 tx per block
		Msg("new evm block executed event")

	return e.blocks.Store(cadenceHeight, block)
}

func (e *Engine) processTransactionEvent(event cadence.Event) error {
	tx, err := models.DecodeTransaction(event)
	if err != nil {
		return fmt.Errorf("could not decode transaction event: %w", err)
	}

	// in case we have a direct call transaction we ignore it for now
	// todo support indexing of direct calls
	if tx == nil {
		e.log.Debug().Str("event", event.String()).Msg("skipping direct call")
		return nil
	}

	receipt, err := models.DecodeReceipt(event)
	if err != nil {
		return fmt.Errorf("failed to decode receipt: %w", err)
	}

	e.log.Info().
		Str("contract-address", receipt.ContractAddress.String()).
		Int("log-count", len(receipt.Logs)).
		Str("receipt-tx-hash", receipt.TxHash.String()).
		Str("tx-hash", tx.Hash().String()).
		Msg("ingesting new transaction executed event")

	// todo think if we could introduce batching
	if err := e.transactions.Store(tx); err != nil {
		return fmt.Errorf("failed to store tx: %w", err)
	}

	if err := e.accounts.Update(tx, receipt); err != nil {
		return fmt.Errorf("failed to update accounts: %w", err)
	}

	if err := e.receipts.Store(receipt); err != nil {
		return fmt.Errorf("failed to store receipt: %w", err)
	}

	return nil
}<|MERGE_RESOLUTION|>--- conflicted
+++ resolved
@@ -68,14 +68,8 @@
 // to the event subscribers as a starting point.
 // Consume the events provided by the event subscriber.
 // Each event is then processed by the event processing methods.
-<<<<<<< HEAD
-func (e *Engine) Start(ctx context.Context) error {
+func (e *Engine) Run(ctx context.Context) error {
 	latestCadence, err := e.blocks.LatestCadenceHeight()
-=======
-func (e *Engine) Run(ctx context.Context) error {
-	// todo support starting from other heights, we probably need to add another storage for cadence heights
-	latest, err := e.blocks.LatestHeight()
->>>>>>> 80a294b8
 	if err != nil {
 		return fmt.Errorf("failed to get latest cadence height: %w", err)
 	}
@@ -131,7 +125,6 @@
 		Msg("received new cadence evm events")
 
 	for _, event := range events.Events {
-<<<<<<< HEAD
 		var err error
 		switch {
 		case models.IsBlockExecutedEvent(event.Value):
@@ -139,19 +132,6 @@
 		case models.IsTransactionExecutedEvent(event.Value):
 			err = e.processTransactionEvent(event.Value)
 		default:
-=======
-		if models.IsBlockExecutedEvent(event.Value) {
-			err := e.processBlockEvent(event.Value)
-			if err != nil {
-				return fmt.Errorf("failed to process block event: %w", err)
-			}
-		} else if models.IsTransactionExecutedEvent(event.Value) {
-			err := e.processTransactionEvent(event.Value)
-			if err != nil {
-				return fmt.Errorf("failed to process transaction event: %w", err)
-			}
-		} else {
->>>>>>> 80a294b8
 			return fmt.Errorf("invalid event type") // should never happen
 		}
 
