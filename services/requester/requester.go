package requester

import (
	"context"
	_ "embed"
	"encoding/hex"
	"fmt"
	"math"
	"math/big"
	"strings"
	"time"

	"github.com/onflow/cadence"
	"github.com/onflow/flow-go-sdk"
	"github.com/onflow/flow-go-sdk/crypto"
	"github.com/onflow/flow-go/fvm/evm/stdlib"
	evmTypes "github.com/onflow/flow-go/fvm/evm/types"
	"github.com/onflow/flow-go/fvm/systemcontracts"
	"github.com/onflow/go-ethereum/common"
	gethCore "github.com/onflow/go-ethereum/core"
	"github.com/onflow/go-ethereum/core/types"
	gethVM "github.com/onflow/go-ethereum/core/vm"
	"github.com/onflow/go-ethereum/params"
	"github.com/rs/zerolog"
	"golang.org/x/sync/errgroup"

	"github.com/onflow/flow-evm-gateway/api/errors"
	"github.com/onflow/flow-evm-gateway/config"
	"github.com/onflow/flow-evm-gateway/storage"
)

var (
	//go:embed cadence/dry_run.cdc
	dryRunScript []byte

	//go:embed cadence/run.cdc
	runTxScript []byte

	//go:embed cadence/get_balance.cdc
	getBalanceScript []byte

	//go:embed cadence/create_coa.cdc
	createCOAScript []byte

	//go:embed cadence/get_nonce.cdc
	getNonceScript []byte

	//go:embed cadence/get_code.cdc
	getCodeScript []byte

	//go:embed cadence/get_latest_evm_height.cdc
	getLatestEVMHeight []byte
)

const minFlowBalance = 2
const coaFundingBalance = minFlowBalance - 1

const LatestBlockHeight uint64 = math.MaxUint64 - 1

type Requester interface {
	// SendRawTransaction will submit signed transaction data to the network.
	// The submitted EVM transaction hash is returned.
	SendRawTransaction(ctx context.Context, data []byte) (common.Hash, error)

	// GetBalance returns the amount of wei for the given address in the state of the
	// given EVM block height.
	GetBalance(ctx context.Context, address common.Address, evmHeight int64) (*big.Int, error)

	// Call executes the given signed transaction data on the state for the given EVM block height.
	// Note, this function doesn't make and changes in the state/blockchain and is
	// useful to execute and retrieve values.
	Call(ctx context.Context, data []byte, from common.Address, evmHeight int64) ([]byte, error)

	// EstimateGas executes the given signed transaction data on the state.
	// Note, this function doesn't make any changes in the state/blockchain and is
	// useful to executed and retrieve the gas consumption and possible failures.
	EstimateGas(ctx context.Context, data []byte, from common.Address) (uint64, error)

	// GetNonce gets nonce from the network at the given EVM block height.
	GetNonce(ctx context.Context, address common.Address, evmHeight int64) (uint64, error)

	// GetCode returns the code stored at the given address in
	// the state for the given EVM block height.
	GetCode(ctx context.Context, address common.Address, evmHeight int64) ([]byte, error)

	// GetLatestEVMHeight returns the latest EVM height of the network.
	GetLatestEVMHeight(ctx context.Context) (uint64, error)
}

var _ Requester = &EVM{}

type EVM struct {
	client *CrossSporkClient
	config *config.Config
	signer crypto.Signer
	logger zerolog.Logger
	blocks storage.BlockIndexer
}

func NewEVM(
	client *CrossSporkClient,
	config *config.Config,
	signer crypto.Signer,
	logger zerolog.Logger,
	blocks storage.BlockIndexer,
) (*EVM, error) {
	logger = logger.With().Str("component", "requester").Logger()
	// check that the address stores already created COA resource in the "evm" storage path.
	// if it doesn't check if the auto-creation boolean is true and if so create it
	// otherwise fail. COA resource is required by the EVM requester to be able to submit transactions.
	address := config.COAAddress
	acc, err := client.GetAccount(context.Background(), address)
	if err != nil {
		return nil, fmt.Errorf(
			"could not fetch the configured COA account: %s make sure it exists: %w",
			address.String(),
			err,
		)
	}

	if acc.Balance < minFlowBalance {
		return nil, fmt.Errorf(
			"COA account must be funded with at least %d Flow, but has balance of: %d",
			minFlowBalance,
			acc.Balance,
		)
	}

	evm := &EVM{
		client: client,
		config: config,
		signer: signer,
		logger: logger,
		blocks: blocks,
	}

	// create COA on the account
	if config.CreateCOAResource {
		// we ignore errors for now since creation of already existing COA resource will fail, which is fine for now
		id, err := evm.signAndSend(
			context.Background(),
			evm.replaceAddresses(createCOAScript),
			cadence.UFix64(coaFundingBalance),
		)
		logger.Warn().Err(err).Str("id", id.String()).Msg("COA resource auto-creation status")
	}

	return evm, nil
}

func (e *EVM) SendRawTransaction(ctx context.Context, data []byte) (common.Hash, error) {
	tx := &types.Transaction{}
	if err := tx.UnmarshalBinary(data); err != nil {
		return common.Hash{}, err
	}

	if tx.GasPrice().Cmp(e.config.GasPrice) < 0 {
		return common.Hash{}, errors.NewErrGasPriceTooLow(e.config.GasPrice)
	}

	hexEncodedTx, err := cadence.NewString(hex.EncodeToString(data))
	if err != nil {
		return common.Hash{}, err
	}

	// todo make sure the gas price is not bellow the configured gas price
	script := e.replaceAddresses(runTxScript)
	flowID, err := e.signAndSend(ctx, script, hexEncodedTx)
	if err != nil {
		e.logger.Error().Err(err).Str("data", string(data)).Msg("failed to send transaction")
		return common.Hash{}, err
	}

	var to string
	if tx.To() != nil {
		to = tx.To().String()
	}

	from, err := types.Sender(types.LatestSignerForChainID(tx.ChainId()), tx)
	if err != nil {
		e.logger.Error().Err(err).Msg("failed to calculate sender")
	}

	e.logger.Info().
		Str("evm-id", tx.Hash().Hex()).
		Str("flow-id", flowID.Hex()).
		Str("to", to).
		Str("from", from.Hex()).
		Str("value", tx.Value().String()).
		Msg("raw transaction sent")

	return tx.Hash(), nil
}

<<<<<<< HEAD
// signAndSend creates a flow transaction from the provided script
// with the arguments and signs it with the configured COA account
// and then submits it to the network.
func (e *EVM) signAndSend(
	ctx context.Context,
	script []byte,
	args ...cadence.Value,
) (flow.Identifier, error) {
	var (
		g           = errgroup.Group{}
		err1, err2  error
		latestBlock *flow.Block
		index       int
		seqNum      uint64
	)
	// execute concurrently so we can speed up all the information we need for tx
	g.Go(func() error {
		latestBlock, err1 = e.client.GetLatestBlock(ctx, true)
		return err1
	})
	g.Go(func() error {
		index, seqNum, err2 = e.getSignerNetworkInfo(ctx)
		return err2
	})
	if err := g.Wait(); err != nil {
		return flow.EmptyID, err
	}

	address := e.config.COAAddress
	flowTx := flow.NewTransaction().
		SetScript(script).
		SetProposalKey(address, index, seqNum).
		SetReferenceBlockID(latestBlock.ID).
		SetPayer(address).
		AddAuthorizer(address)

	for _, arg := range args {
		if err := flowTx.AddArgument(arg); err != nil {
			return flow.EmptyID, fmt.Errorf("failed to add argument: %w", err)
		}
	}

	if err := flowTx.SignEnvelope(address, index, e.signer); err != nil {
		return flow.EmptyID, fmt.Errorf("failed to sign envelope: %w", err)
	}

	if err := e.client.SendTransaction(ctx, *flowTx); err != nil {
		return flow.EmptyID, fmt.Errorf("failed to send transaction: %w", err)
	}

	// get transaction status after it is submitted
	go func(id flow.Identifier) {
		const fetchInterval = time.Millisecond * 500
		const fetchTimeout = time.Second * 60

		fetchTicker := time.NewTicker(fetchInterval)
		timeoutTicker := time.NewTicker(fetchTimeout)

		defer fetchTicker.Stop()
		defer timeoutTicker.Stop()

		for {
			select {
			case <-fetchTicker.C:
				res, err := e.client.GetTransactionResult(context.Background(), id)
				if err != nil {
					e.logger.Error().Str("id", id.String()).Err(err).Msg("failed to get transaction result")
					return
				}
				if res != nil && res.Status > flow.TransactionStatusPending {
					e.logger.Info().
						Str("status", res.Status.String()).
						Str("id", id.String()).
						Int("events", len(res.Events)).
						Err(res.Error).
						Msg("transaction result received")
					return
				}
			case <-timeoutTicker.C:
				e.logger.Error().Str("id", id.String()).Msg("could not get transaction result")
				return
			}
		}
	}(flowTx.ID())

	return flowTx.ID(), nil
}

=======
>>>>>>> 9d1196a3
func (e *EVM) GetBalance(
	ctx context.Context,
	address common.Address,
	evmHeight int64,
) (*big.Int, error) {
	hexEncodedAddress, err := addressToCadenceString(address)
	if err != nil {
		return nil, err
	}

	height, err := e.evmToCadenceHeight(evmHeight)
	if err != nil {
		return nil, err
	}

	val, err := e.executeScriptAtHeight(
		ctx,
		getBalanceScript,
		height,
		[]cadence.Value{hexEncodedAddress},
	)
	if err != nil {
		e.logger.Error().
			Err(err).
			Str("address", address.String()).
			Uint64("cadence-height", height).
			Msg("failed to get get balance")
		return nil, fmt.Errorf("failed to get balance: %w", err)
	}

	// sanity check, should never occur
	if _, ok := val.(cadence.UInt); !ok {
		e.logger.Panic().Msg(fmt.Sprintf("failed to convert balance %v to UInt", val))
	}

	return val.(cadence.UInt).Big(), nil
}

func (e *EVM) GetNonce(
	ctx context.Context,
	address common.Address,
	evmHeight int64,
) (uint64, error) {
	hexEncodedAddress, err := addressToCadenceString(address)
	if err != nil {
		return 0, err
	}

	height, err := e.evmToCadenceHeight(evmHeight)
	if err != nil {
		return 0, err
	}

	val, err := e.executeScriptAtHeight(
		ctx,
		getNonceScript,
		height,
		[]cadence.Value{hexEncodedAddress},
	)
	if err != nil {
		e.logger.Error().Err(err).
			Str("address", address.String()).
			Uint64("cadence-height", height).
			Msg("failed to get nonce")
		return 0, fmt.Errorf("failed to get nonce: %w", err)
	}

	// sanity check, should never occur
	if _, ok := val.(cadence.UInt64); !ok {
		e.logger.Panic().Msg(fmt.Sprintf("failed to convert balance %v to UInt64", val))
	}

	nonce := uint64(val.(cadence.UInt64))

	e.logger.Debug().
		Uint64("nonce", nonce).
		Int64("evm-height", evmHeight).
		Uint64("cadence-height", height).
		Msg("get nonce executed")

	return nonce, nil
}

func (e *EVM) Call(
	ctx context.Context,
	data []byte,
	from common.Address,
	evmHeight int64,
) ([]byte, error) {
	hexEncodedTx, err := cadence.NewString(hex.EncodeToString(data))
	if err != nil {
		return nil, err
	}

	hexEncodedAddress, err := addressToCadenceString(from)
	if err != nil {
		return nil, err
	}

	height, err := e.evmToCadenceHeight(evmHeight)
	if err != nil {
		return nil, err
	}

	scriptResult, err := e.executeScriptAtHeight(
		ctx,
		dryRunScript,
		height,
		[]cadence.Value{hexEncodedTx, hexEncodedAddress},
	)
	if err != nil {
		e.logger.Error().
			Err(err).
			Uint64("cadence-height", height).
			Str("from", from.String()).
			Str("data", string(data)).
			Msg("failed to execute call")
		return nil, fmt.Errorf("failed to execute script: %w", err)
	}

	evmResult, err := stdlib.ResultSummaryFromEVMResultValue(scriptResult)
	if err != nil {
		return nil, fmt.Errorf("failed to decode EVM result from call: %w", err)
	}
	if evmResult.ErrorCode != 0 {
		return nil, getErrorForCode(evmResult.ErrorCode)
	}

	result := evmResult.ReturnedValue

	e.logger.Debug().
		Str("result", hex.EncodeToString(result)).
		Int64("evm-height", evmHeight).
		Uint64("cadence-height", height).
		Msg("call executed")

	return result, nil
}

func (e *EVM) EstimateGas(
	ctx context.Context,
	data []byte,
	from common.Address,
) (uint64, error) {
	hexEncodedTx, err := cadence.NewString(hex.EncodeToString(data))
	if err != nil {
		return 0, err
	}

	hexEncodedAddress, err := addressToCadenceString(from)
	if err != nil {
		return 0, err
	}

	scriptResult, err := e.client.ExecuteScriptAtLatestBlock(
		ctx,
		e.replaceAddresses(dryRunScript),
		[]cadence.Value{hexEncodedTx, hexEncodedAddress},
	)
	if err != nil {
		return 0, fmt.Errorf("failed to execute script: %w", err)
	}

	evmResult, err := stdlib.ResultSummaryFromEVMResultValue(scriptResult)
	if err != nil {
		return 0, fmt.Errorf("failed to decode EVM result from gas estimation: %w", err)
	}
	if evmResult.ErrorCode != 0 {
		return 0, getErrorForCode(evmResult.ErrorCode)
	}

	// This minimum gas availability is needed for:
	// https://github.com/onflow/go-ethereum/blob/master/core/vm/operations_acl.go#L29-L32
	// Note that this is not actually consumed in the end.
	// TODO: Consider moving this to `EVM.dryRun`, if we want the
	// fix to also apply for the EVM API, on Cadence side.
	gasConsumed := evmResult.GasConsumed + params.SstoreSentryGasEIP2200 + 1

	e.logger.Debug().
		Uint64("gas", gasConsumed).
		Msg("gas estimation executed")

	return gasConsumed, nil
}

func (e *EVM) GetCode(
	ctx context.Context,
	address common.Address,
	evmHeight int64,
) ([]byte, error) {
	hexEncodedAddress, err := addressToCadenceString(address)
	if err != nil {
		return nil, err
	}

	height, err := e.evmToCadenceHeight(evmHeight)
	if err != nil {
		return nil, err
	}

	value, err := e.executeScriptAtHeight(
		ctx,
		getCodeScript,
		height,
		[]cadence.Value{hexEncodedAddress},
	)
	if err != nil {
		return nil, fmt.Errorf("failed to execute script for get code: %w", err)
	}

	code, err := cadenceStringToBytes(value)
	if err != nil {
		return nil, err
	}

	e.logger.Debug().
		Str("address", address.Hex()).
		Int64("evm-height", evmHeight).
		Uint64("cadence-height", height).
		Str("code size", fmt.Sprintf("%d", len(code))).
		Msg("get code executed")

	return code, nil
}

func (e *EVM) GetLatestEVMHeight(ctx context.Context) (uint64, error) {
	// TODO(m-Peter): Consider adding some time-based caching, if this
	// endpoint turns out to be called quite frequently.
	val, err := e.client.ExecuteScriptAtLatestBlock(
		ctx,
		e.replaceAddresses(getLatestEVMHeight),
		[]cadence.Value{},
	)
	if err != nil {
		return 0, err
	}

	// sanity check, should never occur
	if _, ok := val.(cadence.UInt64); !ok {
		e.logger.Panic().Msg(fmt.Sprintf("failed to convert height %v to UInt64", val))
	}

	height := uint64(val.(cadence.UInt64))

	e.logger.Debug().
		Uint64("evm-height", height).
		Msg("get latest evm height executed")

	return height, nil
}

// getSignerNetworkInfo loads the signer account from network and returns key index and sequence number
func (e *EVM) getSignerNetworkInfo(ctx context.Context) (int, uint64, error) {
	account, err := e.client.GetAccount(ctx, e.config.COAAddress)
	if err != nil {
		return 0, 0, fmt.Errorf("failed to get signer info account: %w", err)
	}

	signerPub := e.signer.PublicKey()
	for _, k := range account.Keys {
		if k.PublicKey.Equals(signerPub) {
			return k.Index, k.SequenceNumber, nil
		}
	}

	return 0, 0, fmt.Errorf("provided account address and signer keys do not match")
}

// replaceAddresses replace the addresses based on the network
func (e *EVM) replaceAddresses(script []byte) []byte {
	// make the list of all contracts we should replace address for
	sc := systemcontracts.SystemContractsForChain(e.config.FlowNetworkID)
	contracts := []systemcontracts.SystemContract{sc.EVMContract, sc.FungibleToken, sc.FlowToken}

	s := string(script)
	// iterate over all the import name and address pairs and replace them in script
	for _, contract := range contracts {
		s = strings.ReplaceAll(s,
			fmt.Sprintf("import %s", contract.Name),
			fmt.Sprintf("import %s from %s", contract.Name, contract.Address.HexWithPrefix()),
		)
	}

	// also replace COA address if used (in scripts)
	s = strings.ReplaceAll(s, "0xCOA", e.config.COAAddress.HexWithPrefix())

	return []byte(s)
}

func (e *EVM) evmToCadenceHeight(height int64) (uint64, error) {
	if height < 0 {
		return LatestBlockHeight, nil
	}

	evmHeight := uint64(height)
	evmLatest, err := e.blocks.LatestEVMHeight()
	if err != nil {
		return 0, fmt.Errorf("failed to map evm to cadence height, getting latest evm height: %w", err)
	}

	// if provided evm height equals to latest evm height indexed we
	// return latest height special value to signal requester to execute
	// script at the latest block, not at the cadence height we get from the
	// index, that is because at that point the height might already be pruned
	if evmHeight == evmLatest {
		return LatestBlockHeight, nil
	}

	cadenceHeight, err := e.blocks.GetCadenceHeight(uint64(evmHeight))
	if err != nil {
		return 0, fmt.Errorf("failed to map evm to cadence height: %w", err)
	}

	return cadenceHeight, nil
}

// executeScriptAtHeight will execute the given script, at the given
// block height, with the given arguments. A height of `LatestBlockHeight`
// (math.MaxUint64 - 1) is a special value, which means the script will be
// executed at the latest sealed block.
func (e *EVM) executeScriptAtHeight(
	ctx context.Context,
	script []byte,
	height uint64,
	arguments []cadence.Value,
) (cadence.Value, error) {
	if height == LatestBlockHeight {
		return e.client.ExecuteScriptAtLatestBlock(
			ctx,
			e.replaceAddresses(script),
			arguments,
		)
	}

	return e.client.ExecuteScriptAtBlockHeight(
		ctx,
		height,
		e.replaceAddresses(script),
		arguments,
	)
}

// signAndSend creates a flow transaction from the provided script with the arguments and signs it with the
// configured COA account and then submits it to the network.
func (e *EVM) signAndSend(ctx context.Context, script []byte, args ...cadence.Value) (flow.Identifier, error) {
	var (
		g           = errgroup.Group{}
		err1, err2  error
		latestBlock *flow.Block
		index       int
		seqNum      uint64
	)
	// execute concurrently so we can speed up all the information we need for tx
	g.Go(func() error {
		latestBlock, err1 = e.client.GetLatestBlock(ctx, true)
		return err1
	})
	g.Go(func() error {
		index, seqNum, err2 = e.getSignerNetworkInfo(ctx)
		return err2
	})
	if err := g.Wait(); err != nil {
		return flow.EmptyID, err
	}

	address := e.config.COAAddress
	flowTx := flow.NewTransaction().
		SetScript(script).
		SetProposalKey(address, index, seqNum).
		SetReferenceBlockID(latestBlock.ID).
		SetPayer(address).
		AddAuthorizer(address)

	for _, arg := range args {
		if err := flowTx.AddArgument(arg); err != nil {
			return flow.EmptyID, fmt.Errorf("failed to add argument: %w", err)
		}
	}

	if err := flowTx.SignEnvelope(address, index, e.signer); err != nil {
		return flow.EmptyID, fmt.Errorf("failed to sign envelope: %w", err)
	}

	if err := e.client.SendTransaction(ctx, *flowTx); err != nil {
		return flow.EmptyID, fmt.Errorf("failed to send transaction: %w", err)
	}

	return flowTx.ID(), nil
}

func addressToCadenceString(address common.Address) (cadence.String, error) {
	return cadence.NewString(
		strings.TrimPrefix(address.Hex(), "0x"),
	)
}

func cadenceStringToBytes(value cadence.Value) ([]byte, error) {
	cdcString, ok := value.(cadence.String)
	if !ok {
		return nil, fmt.Errorf("failed to convert cadence value to string: %v", value)
	}

	code, err := hex.DecodeString(string(cdcString))
	if err != nil {
		return nil, fmt.Errorf("failed to decode string to byte array: %w", err)
	}

	return code, nil
}

// TODO(m-Peter): Consider moving this to flow-go repository
func getErrorForCode(errorCode evmTypes.ErrorCode) error {
	switch errorCode {
	case evmTypes.ValidationErrCodeGasUintOverflow:
		return gethVM.ErrGasUintOverflow
	case evmTypes.ValidationErrCodeNonceTooLow:
		return gethCore.ErrNonceTooLow
	case evmTypes.ValidationErrCodeNonceTooHigh:
		return gethCore.ErrNonceTooHigh
	case evmTypes.ValidationErrCodeNonceMax:
		return gethCore.ErrNonceMax
	case evmTypes.ValidationErrCodeGasLimitReached:
		return gethCore.ErrGasLimitReached
	case evmTypes.ValidationErrCodeInsufficientFundsForTransfer:
		return gethCore.ErrInsufficientFundsForTransfer
	case evmTypes.ValidationErrCodeMaxInitCodeSizeExceeded:
		return gethCore.ErrMaxInitCodeSizeExceeded
	case evmTypes.ValidationErrCodeInsufficientFunds:
		return gethCore.ErrInsufficientFunds
	case evmTypes.ValidationErrCodeIntrinsicGas:
		return gethCore.ErrIntrinsicGas
	case evmTypes.ValidationErrCodeTxTypeNotSupported:
		return gethCore.ErrTxTypeNotSupported
	case evmTypes.ValidationErrCodeTipAboveFeeCap:
		return gethCore.ErrTipAboveFeeCap
	case evmTypes.ValidationErrCodeTipVeryHigh:
		return gethCore.ErrTipVeryHigh
	case evmTypes.ValidationErrCodeFeeCapVeryHigh:
		return gethCore.ErrFeeCapVeryHigh
	case evmTypes.ValidationErrCodeFeeCapTooLow:
		return gethCore.ErrFeeCapTooLow
	case evmTypes.ValidationErrCodeSenderNoEOA:
		return gethCore.ErrSenderNoEOA
	case evmTypes.ValidationErrCodeBlobFeeCapTooLow:
		return gethCore.ErrBlobFeeCapTooLow
	case evmTypes.ExecutionErrCodeOutOfGas:
		return gethVM.ErrOutOfGas
	case evmTypes.ExecutionErrCodeCodeStoreOutOfGas:
		return gethVM.ErrCodeStoreOutOfGas
	case evmTypes.ExecutionErrCodeDepth:
		return gethVM.ErrDepth
	case evmTypes.ExecutionErrCodeInsufficientBalance:
		return gethVM.ErrInsufficientBalance
	case evmTypes.ExecutionErrCodeContractAddressCollision:
		return gethVM.ErrContractAddressCollision
	case evmTypes.ExecutionErrCodeExecutionReverted:
		return gethVM.ErrExecutionReverted
	case evmTypes.ExecutionErrCodeMaxInitCodeSizeExceeded:
		return gethVM.ErrMaxInitCodeSizeExceeded
	case evmTypes.ExecutionErrCodeMaxCodeSizeExceeded:
		return gethVM.ErrMaxCodeSizeExceeded
	case evmTypes.ExecutionErrCodeInvalidJump:
		return gethVM.ErrInvalidJump
	case evmTypes.ExecutionErrCodeWriteProtection:
		return gethVM.ErrWriteProtection
	case evmTypes.ExecutionErrCodeReturnDataOutOfBounds:
		return gethVM.ErrReturnDataOutOfBounds
	case evmTypes.ExecutionErrCodeGasUintOverflow:
		return gethVM.ErrGasUintOverflow
	case evmTypes.ExecutionErrCodeInvalidCode:
		return gethVM.ErrInvalidCode
	case evmTypes.ExecutionErrCodeNonceUintOverflow:
		return gethVM.ErrNonceUintOverflow
	case evmTypes.ValidationErrCodeMisc:
		return fmt.Errorf("validation error: %d", errorCode)
	case evmTypes.ExecutionErrCodeMisc:
		return fmt.Errorf("execution error: %d", errorCode)
	}

	return fmt.Errorf("unknown error code: %d", errorCode)
}<|MERGE_RESOLUTION|>--- conflicted
+++ resolved
@@ -192,7 +192,348 @@
 	return tx.Hash(), nil
 }
 
-<<<<<<< HEAD
+func (e *EVM) GetBalance(
+	ctx context.Context,
+	address common.Address,
+	evmHeight int64,
+) (*big.Int, error) {
+	hexEncodedAddress, err := addressToCadenceString(address)
+	if err != nil {
+		return nil, err
+	}
+
+	height, err := e.evmToCadenceHeight(evmHeight)
+	if err != nil {
+		return nil, err
+	}
+
+	val, err := e.executeScriptAtHeight(
+		ctx,
+		getBalanceScript,
+		height,
+		[]cadence.Value{hexEncodedAddress},
+	)
+	if err != nil {
+		e.logger.Error().
+			Err(err).
+			Str("address", address.String()).
+			Uint64("cadence-height", height).
+			Msg("failed to get get balance")
+		return nil, fmt.Errorf("failed to get balance: %w", err)
+	}
+
+	// sanity check, should never occur
+	if _, ok := val.(cadence.UInt); !ok {
+		e.logger.Panic().Msg(fmt.Sprintf("failed to convert balance %v to UInt", val))
+	}
+
+	return val.(cadence.UInt).Big(), nil
+}
+
+func (e *EVM) GetNonce(
+	ctx context.Context,
+	address common.Address,
+	evmHeight int64,
+) (uint64, error) {
+	hexEncodedAddress, err := addressToCadenceString(address)
+	if err != nil {
+		return 0, err
+	}
+
+	height, err := e.evmToCadenceHeight(evmHeight)
+	if err != nil {
+		return 0, err
+	}
+
+	val, err := e.executeScriptAtHeight(
+		ctx,
+		getNonceScript,
+		height,
+		[]cadence.Value{hexEncodedAddress},
+	)
+	if err != nil {
+		e.logger.Error().Err(err).
+			Str("address", address.String()).
+			Uint64("cadence-height", height).
+			Msg("failed to get nonce")
+		return 0, fmt.Errorf("failed to get nonce: %w", err)
+	}
+
+	// sanity check, should never occur
+	if _, ok := val.(cadence.UInt64); !ok {
+		e.logger.Panic().Msg(fmt.Sprintf("failed to convert balance %v to UInt64", val))
+	}
+
+	nonce := uint64(val.(cadence.UInt64))
+
+	e.logger.Debug().
+		Uint64("nonce", nonce).
+		Int64("evm-height", evmHeight).
+		Uint64("cadence-height", height).
+		Msg("get nonce executed")
+
+	return nonce, nil
+}
+
+func (e *EVM) Call(
+	ctx context.Context,
+	data []byte,
+	from common.Address,
+	evmHeight int64,
+) ([]byte, error) {
+	hexEncodedTx, err := cadence.NewString(hex.EncodeToString(data))
+	if err != nil {
+		return nil, err
+	}
+
+	hexEncodedAddress, err := addressToCadenceString(from)
+	if err != nil {
+		return nil, err
+	}
+
+	height, err := e.evmToCadenceHeight(evmHeight)
+	if err != nil {
+		return nil, err
+	}
+
+	scriptResult, err := e.executeScriptAtHeight(
+		ctx,
+		dryRunScript,
+		height,
+		[]cadence.Value{hexEncodedTx, hexEncodedAddress},
+	)
+	if err != nil {
+		e.logger.Error().
+			Err(err).
+			Uint64("cadence-height", height).
+			Str("from", from.String()).
+			Str("data", string(data)).
+			Msg("failed to execute call")
+		return nil, fmt.Errorf("failed to execute script: %w", err)
+	}
+
+	evmResult, err := stdlib.ResultSummaryFromEVMResultValue(scriptResult)
+	if err != nil {
+		return nil, fmt.Errorf("failed to decode EVM result from call: %w", err)
+	}
+	if evmResult.ErrorCode != 0 {
+		return nil, getErrorForCode(evmResult.ErrorCode)
+	}
+
+	result := evmResult.ReturnedValue
+
+	e.logger.Debug().
+		Str("result", hex.EncodeToString(result)).
+		Int64("evm-height", evmHeight).
+		Uint64("cadence-height", height).
+		Msg("call executed")
+
+	return result, nil
+}
+
+func (e *EVM) EstimateGas(
+	ctx context.Context,
+	data []byte,
+	from common.Address,
+) (uint64, error) {
+	hexEncodedTx, err := cadence.NewString(hex.EncodeToString(data))
+	if err != nil {
+		return 0, err
+	}
+
+	hexEncodedAddress, err := addressToCadenceString(from)
+	if err != nil {
+		return 0, err
+	}
+
+	scriptResult, err := e.client.ExecuteScriptAtLatestBlock(
+		ctx,
+		e.replaceAddresses(dryRunScript),
+		[]cadence.Value{hexEncodedTx, hexEncodedAddress},
+	)
+	if err != nil {
+		return 0, fmt.Errorf("failed to execute script: %w", err)
+	}
+
+	evmResult, err := stdlib.ResultSummaryFromEVMResultValue(scriptResult)
+	if err != nil {
+		return 0, fmt.Errorf("failed to decode EVM result from gas estimation: %w", err)
+	}
+	if evmResult.ErrorCode != 0 {
+		return 0, getErrorForCode(evmResult.ErrorCode)
+	}
+
+	// This minimum gas availability is needed for:
+	// https://github.com/onflow/go-ethereum/blob/master/core/vm/operations_acl.go#L29-L32
+	// Note that this is not actually consumed in the end.
+	// TODO: Consider moving this to `EVM.dryRun`, if we want the
+	// fix to also apply for the EVM API, on Cadence side.
+	gasConsumed := evmResult.GasConsumed + params.SstoreSentryGasEIP2200 + 1
+
+	e.logger.Debug().
+		Uint64("gas", gasConsumed).
+		Msg("gas estimation executed")
+
+	return gasConsumed, nil
+}
+
+func (e *EVM) GetCode(
+	ctx context.Context,
+	address common.Address,
+	evmHeight int64,
+) ([]byte, error) {
+	hexEncodedAddress, err := addressToCadenceString(address)
+	if err != nil {
+		return nil, err
+	}
+
+	height, err := e.evmToCadenceHeight(evmHeight)
+	if err != nil {
+		return nil, err
+	}
+
+	value, err := e.executeScriptAtHeight(
+		ctx,
+		getCodeScript,
+		height,
+		[]cadence.Value{hexEncodedAddress},
+	)
+	if err != nil {
+		return nil, fmt.Errorf("failed to execute script for get code: %w", err)
+	}
+
+	code, err := cadenceStringToBytes(value)
+	if err != nil {
+		return nil, err
+	}
+
+	e.logger.Debug().
+		Str("address", address.Hex()).
+		Int64("evm-height", evmHeight).
+		Uint64("cadence-height", height).
+		Str("code size", fmt.Sprintf("%d", len(code))).
+		Msg("get code executed")
+
+	return code, nil
+}
+
+func (e *EVM) GetLatestEVMHeight(ctx context.Context) (uint64, error) {
+	// TODO(m-Peter): Consider adding some time-based caching, if this
+	// endpoint turns out to be called quite frequently.
+	val, err := e.client.ExecuteScriptAtLatestBlock(
+		ctx,
+		e.replaceAddresses(getLatestEVMHeight),
+		[]cadence.Value{},
+	)
+	if err != nil {
+		return 0, err
+	}
+
+	// sanity check, should never occur
+	if _, ok := val.(cadence.UInt64); !ok {
+		e.logger.Panic().Msg(fmt.Sprintf("failed to convert height %v to UInt64", val))
+	}
+
+	height := uint64(val.(cadence.UInt64))
+
+	e.logger.Debug().
+		Uint64("evm-height", height).
+		Msg("get latest evm height executed")
+
+	return height, nil
+}
+
+// getSignerNetworkInfo loads the signer account from network and returns key index and sequence number
+func (e *EVM) getSignerNetworkInfo(ctx context.Context) (int, uint64, error) {
+	account, err := e.client.GetAccount(ctx, e.config.COAAddress)
+	if err != nil {
+		return 0, 0, fmt.Errorf("failed to get signer info account: %w", err)
+	}
+
+	signerPub := e.signer.PublicKey()
+	for _, k := range account.Keys {
+		if k.PublicKey.Equals(signerPub) {
+			return k.Index, k.SequenceNumber, nil
+		}
+	}
+
+	return 0, 0, fmt.Errorf("provided account address and signer keys do not match")
+}
+
+// replaceAddresses replace the addresses based on the network
+func (e *EVM) replaceAddresses(script []byte) []byte {
+	// make the list of all contracts we should replace address for
+	sc := systemcontracts.SystemContractsForChain(e.config.FlowNetworkID)
+	contracts := []systemcontracts.SystemContract{sc.EVMContract, sc.FungibleToken, sc.FlowToken}
+
+	s := string(script)
+	// iterate over all the import name and address pairs and replace them in script
+	for _, contract := range contracts {
+		s = strings.ReplaceAll(s,
+			fmt.Sprintf("import %s", contract.Name),
+			fmt.Sprintf("import %s from %s", contract.Name, contract.Address.HexWithPrefix()),
+		)
+	}
+
+	// also replace COA address if used (in scripts)
+	s = strings.ReplaceAll(s, "0xCOA", e.config.COAAddress.HexWithPrefix())
+
+	return []byte(s)
+}
+
+func (e *EVM) evmToCadenceHeight(height int64) (uint64, error) {
+	if height < 0 {
+		return LatestBlockHeight, nil
+	}
+
+	evmHeight := uint64(height)
+	evmLatest, err := e.blocks.LatestEVMHeight()
+	if err != nil {
+		return 0, fmt.Errorf("failed to map evm to cadence height, getting latest evm height: %w", err)
+	}
+
+	// if provided evm height equals to latest evm height indexed we
+	// return latest height special value to signal requester to execute
+	// script at the latest block, not at the cadence height we get from the
+	// index, that is because at that point the height might already be pruned
+	if evmHeight == evmLatest {
+		return LatestBlockHeight, nil
+	}
+
+	cadenceHeight, err := e.blocks.GetCadenceHeight(uint64(evmHeight))
+	if err != nil {
+		return 0, fmt.Errorf("failed to map evm to cadence height: %w", err)
+	}
+
+	return cadenceHeight, nil
+}
+
+// executeScriptAtHeight will execute the given script, at the given
+// block height, with the given arguments. A height of `LatestBlockHeight`
+// (math.MaxUint64 - 1) is a special value, which means the script will be
+// executed at the latest sealed block.
+func (e *EVM) executeScriptAtHeight(
+	ctx context.Context,
+	script []byte,
+	height uint64,
+	arguments []cadence.Value,
+) (cadence.Value, error) {
+	if height == LatestBlockHeight {
+		return e.client.ExecuteScriptAtLatestBlock(
+			ctx,
+			e.replaceAddresses(script),
+			arguments,
+		)
+	}
+
+	return e.client.ExecuteScriptAtBlockHeight(
+		ctx,
+		height,
+		e.replaceAddresses(script),
+		arguments,
+	)
+}
+
 // signAndSend creates a flow transaction from the provided script
 // with the arguments and signs it with the configured COA account
 // and then submits it to the network.
@@ -277,398 +618,6 @@
 			}
 		}
 	}(flowTx.ID())
-
-	return flowTx.ID(), nil
-}
-
-=======
->>>>>>> 9d1196a3
-func (e *EVM) GetBalance(
-	ctx context.Context,
-	address common.Address,
-	evmHeight int64,
-) (*big.Int, error) {
-	hexEncodedAddress, err := addressToCadenceString(address)
-	if err != nil {
-		return nil, err
-	}
-
-	height, err := e.evmToCadenceHeight(evmHeight)
-	if err != nil {
-		return nil, err
-	}
-
-	val, err := e.executeScriptAtHeight(
-		ctx,
-		getBalanceScript,
-		height,
-		[]cadence.Value{hexEncodedAddress},
-	)
-	if err != nil {
-		e.logger.Error().
-			Err(err).
-			Str("address", address.String()).
-			Uint64("cadence-height", height).
-			Msg("failed to get get balance")
-		return nil, fmt.Errorf("failed to get balance: %w", err)
-	}
-
-	// sanity check, should never occur
-	if _, ok := val.(cadence.UInt); !ok {
-		e.logger.Panic().Msg(fmt.Sprintf("failed to convert balance %v to UInt", val))
-	}
-
-	return val.(cadence.UInt).Big(), nil
-}
-
-func (e *EVM) GetNonce(
-	ctx context.Context,
-	address common.Address,
-	evmHeight int64,
-) (uint64, error) {
-	hexEncodedAddress, err := addressToCadenceString(address)
-	if err != nil {
-		return 0, err
-	}
-
-	height, err := e.evmToCadenceHeight(evmHeight)
-	if err != nil {
-		return 0, err
-	}
-
-	val, err := e.executeScriptAtHeight(
-		ctx,
-		getNonceScript,
-		height,
-		[]cadence.Value{hexEncodedAddress},
-	)
-	if err != nil {
-		e.logger.Error().Err(err).
-			Str("address", address.String()).
-			Uint64("cadence-height", height).
-			Msg("failed to get nonce")
-		return 0, fmt.Errorf("failed to get nonce: %w", err)
-	}
-
-	// sanity check, should never occur
-	if _, ok := val.(cadence.UInt64); !ok {
-		e.logger.Panic().Msg(fmt.Sprintf("failed to convert balance %v to UInt64", val))
-	}
-
-	nonce := uint64(val.(cadence.UInt64))
-
-	e.logger.Debug().
-		Uint64("nonce", nonce).
-		Int64("evm-height", evmHeight).
-		Uint64("cadence-height", height).
-		Msg("get nonce executed")
-
-	return nonce, nil
-}
-
-func (e *EVM) Call(
-	ctx context.Context,
-	data []byte,
-	from common.Address,
-	evmHeight int64,
-) ([]byte, error) {
-	hexEncodedTx, err := cadence.NewString(hex.EncodeToString(data))
-	if err != nil {
-		return nil, err
-	}
-
-	hexEncodedAddress, err := addressToCadenceString(from)
-	if err != nil {
-		return nil, err
-	}
-
-	height, err := e.evmToCadenceHeight(evmHeight)
-	if err != nil {
-		return nil, err
-	}
-
-	scriptResult, err := e.executeScriptAtHeight(
-		ctx,
-		dryRunScript,
-		height,
-		[]cadence.Value{hexEncodedTx, hexEncodedAddress},
-	)
-	if err != nil {
-		e.logger.Error().
-			Err(err).
-			Uint64("cadence-height", height).
-			Str("from", from.String()).
-			Str("data", string(data)).
-			Msg("failed to execute call")
-		return nil, fmt.Errorf("failed to execute script: %w", err)
-	}
-
-	evmResult, err := stdlib.ResultSummaryFromEVMResultValue(scriptResult)
-	if err != nil {
-		return nil, fmt.Errorf("failed to decode EVM result from call: %w", err)
-	}
-	if evmResult.ErrorCode != 0 {
-		return nil, getErrorForCode(evmResult.ErrorCode)
-	}
-
-	result := evmResult.ReturnedValue
-
-	e.logger.Debug().
-		Str("result", hex.EncodeToString(result)).
-		Int64("evm-height", evmHeight).
-		Uint64("cadence-height", height).
-		Msg("call executed")
-
-	return result, nil
-}
-
-func (e *EVM) EstimateGas(
-	ctx context.Context,
-	data []byte,
-	from common.Address,
-) (uint64, error) {
-	hexEncodedTx, err := cadence.NewString(hex.EncodeToString(data))
-	if err != nil {
-		return 0, err
-	}
-
-	hexEncodedAddress, err := addressToCadenceString(from)
-	if err != nil {
-		return 0, err
-	}
-
-	scriptResult, err := e.client.ExecuteScriptAtLatestBlock(
-		ctx,
-		e.replaceAddresses(dryRunScript),
-		[]cadence.Value{hexEncodedTx, hexEncodedAddress},
-	)
-	if err != nil {
-		return 0, fmt.Errorf("failed to execute script: %w", err)
-	}
-
-	evmResult, err := stdlib.ResultSummaryFromEVMResultValue(scriptResult)
-	if err != nil {
-		return 0, fmt.Errorf("failed to decode EVM result from gas estimation: %w", err)
-	}
-	if evmResult.ErrorCode != 0 {
-		return 0, getErrorForCode(evmResult.ErrorCode)
-	}
-
-	// This minimum gas availability is needed for:
-	// https://github.com/onflow/go-ethereum/blob/master/core/vm/operations_acl.go#L29-L32
-	// Note that this is not actually consumed in the end.
-	// TODO: Consider moving this to `EVM.dryRun`, if we want the
-	// fix to also apply for the EVM API, on Cadence side.
-	gasConsumed := evmResult.GasConsumed + params.SstoreSentryGasEIP2200 + 1
-
-	e.logger.Debug().
-		Uint64("gas", gasConsumed).
-		Msg("gas estimation executed")
-
-	return gasConsumed, nil
-}
-
-func (e *EVM) GetCode(
-	ctx context.Context,
-	address common.Address,
-	evmHeight int64,
-) ([]byte, error) {
-	hexEncodedAddress, err := addressToCadenceString(address)
-	if err != nil {
-		return nil, err
-	}
-
-	height, err := e.evmToCadenceHeight(evmHeight)
-	if err != nil {
-		return nil, err
-	}
-
-	value, err := e.executeScriptAtHeight(
-		ctx,
-		getCodeScript,
-		height,
-		[]cadence.Value{hexEncodedAddress},
-	)
-	if err != nil {
-		return nil, fmt.Errorf("failed to execute script for get code: %w", err)
-	}
-
-	code, err := cadenceStringToBytes(value)
-	if err != nil {
-		return nil, err
-	}
-
-	e.logger.Debug().
-		Str("address", address.Hex()).
-		Int64("evm-height", evmHeight).
-		Uint64("cadence-height", height).
-		Str("code size", fmt.Sprintf("%d", len(code))).
-		Msg("get code executed")
-
-	return code, nil
-}
-
-func (e *EVM) GetLatestEVMHeight(ctx context.Context) (uint64, error) {
-	// TODO(m-Peter): Consider adding some time-based caching, if this
-	// endpoint turns out to be called quite frequently.
-	val, err := e.client.ExecuteScriptAtLatestBlock(
-		ctx,
-		e.replaceAddresses(getLatestEVMHeight),
-		[]cadence.Value{},
-	)
-	if err != nil {
-		return 0, err
-	}
-
-	// sanity check, should never occur
-	if _, ok := val.(cadence.UInt64); !ok {
-		e.logger.Panic().Msg(fmt.Sprintf("failed to convert height %v to UInt64", val))
-	}
-
-	height := uint64(val.(cadence.UInt64))
-
-	e.logger.Debug().
-		Uint64("evm-height", height).
-		Msg("get latest evm height executed")
-
-	return height, nil
-}
-
-// getSignerNetworkInfo loads the signer account from network and returns key index and sequence number
-func (e *EVM) getSignerNetworkInfo(ctx context.Context) (int, uint64, error) {
-	account, err := e.client.GetAccount(ctx, e.config.COAAddress)
-	if err != nil {
-		return 0, 0, fmt.Errorf("failed to get signer info account: %w", err)
-	}
-
-	signerPub := e.signer.PublicKey()
-	for _, k := range account.Keys {
-		if k.PublicKey.Equals(signerPub) {
-			return k.Index, k.SequenceNumber, nil
-		}
-	}
-
-	return 0, 0, fmt.Errorf("provided account address and signer keys do not match")
-}
-
-// replaceAddresses replace the addresses based on the network
-func (e *EVM) replaceAddresses(script []byte) []byte {
-	// make the list of all contracts we should replace address for
-	sc := systemcontracts.SystemContractsForChain(e.config.FlowNetworkID)
-	contracts := []systemcontracts.SystemContract{sc.EVMContract, sc.FungibleToken, sc.FlowToken}
-
-	s := string(script)
-	// iterate over all the import name and address pairs and replace them in script
-	for _, contract := range contracts {
-		s = strings.ReplaceAll(s,
-			fmt.Sprintf("import %s", contract.Name),
-			fmt.Sprintf("import %s from %s", contract.Name, contract.Address.HexWithPrefix()),
-		)
-	}
-
-	// also replace COA address if used (in scripts)
-	s = strings.ReplaceAll(s, "0xCOA", e.config.COAAddress.HexWithPrefix())
-
-	return []byte(s)
-}
-
-func (e *EVM) evmToCadenceHeight(height int64) (uint64, error) {
-	if height < 0 {
-		return LatestBlockHeight, nil
-	}
-
-	evmHeight := uint64(height)
-	evmLatest, err := e.blocks.LatestEVMHeight()
-	if err != nil {
-		return 0, fmt.Errorf("failed to map evm to cadence height, getting latest evm height: %w", err)
-	}
-
-	// if provided evm height equals to latest evm height indexed we
-	// return latest height special value to signal requester to execute
-	// script at the latest block, not at the cadence height we get from the
-	// index, that is because at that point the height might already be pruned
-	if evmHeight == evmLatest {
-		return LatestBlockHeight, nil
-	}
-
-	cadenceHeight, err := e.blocks.GetCadenceHeight(uint64(evmHeight))
-	if err != nil {
-		return 0, fmt.Errorf("failed to map evm to cadence height: %w", err)
-	}
-
-	return cadenceHeight, nil
-}
-
-// executeScriptAtHeight will execute the given script, at the given
-// block height, with the given arguments. A height of `LatestBlockHeight`
-// (math.MaxUint64 - 1) is a special value, which means the script will be
-// executed at the latest sealed block.
-func (e *EVM) executeScriptAtHeight(
-	ctx context.Context,
-	script []byte,
-	height uint64,
-	arguments []cadence.Value,
-) (cadence.Value, error) {
-	if height == LatestBlockHeight {
-		return e.client.ExecuteScriptAtLatestBlock(
-			ctx,
-			e.replaceAddresses(script),
-			arguments,
-		)
-	}
-
-	return e.client.ExecuteScriptAtBlockHeight(
-		ctx,
-		height,
-		e.replaceAddresses(script),
-		arguments,
-	)
-}
-
-// signAndSend creates a flow transaction from the provided script with the arguments and signs it with the
-// configured COA account and then submits it to the network.
-func (e *EVM) signAndSend(ctx context.Context, script []byte, args ...cadence.Value) (flow.Identifier, error) {
-	var (
-		g           = errgroup.Group{}
-		err1, err2  error
-		latestBlock *flow.Block
-		index       int
-		seqNum      uint64
-	)
-	// execute concurrently so we can speed up all the information we need for tx
-	g.Go(func() error {
-		latestBlock, err1 = e.client.GetLatestBlock(ctx, true)
-		return err1
-	})
-	g.Go(func() error {
-		index, seqNum, err2 = e.getSignerNetworkInfo(ctx)
-		return err2
-	})
-	if err := g.Wait(); err != nil {
-		return flow.EmptyID, err
-	}
-
-	address := e.config.COAAddress
-	flowTx := flow.NewTransaction().
-		SetScript(script).
-		SetProposalKey(address, index, seqNum).
-		SetReferenceBlockID(latestBlock.ID).
-		SetPayer(address).
-		AddAuthorizer(address)
-
-	for _, arg := range args {
-		if err := flowTx.AddArgument(arg); err != nil {
-			return flow.EmptyID, fmt.Errorf("failed to add argument: %w", err)
-		}
-	}
-
-	if err := flowTx.SignEnvelope(address, index, e.signer); err != nil {
-		return flow.EmptyID, fmt.Errorf("failed to sign envelope: %w", err)
-	}
-
-	if err := e.client.SendTransaction(ctx, *flowTx); err != nil {
-		return flow.EmptyID, fmt.Errorf("failed to send transaction: %w", err)
-	}
 
 	return flowTx.ID(), nil
 }
