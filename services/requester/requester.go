--- conflicted
+++ resolved
@@ -159,17 +159,16 @@
 		return common.Hash{}, err
 	}
 
-<<<<<<< HEAD
+	err := models.ValidateTransaction(tx)
+	if err != nil {
+		return common.Hash{}, err
+	}
+
 	// todo do further validation
 
 	from, err := types.Sender(types.LatestSignerForChainID(tx.ChainId()), tx)
 	if err != nil {
 		return common.Hash{}, fmt.Errorf("failed to derive the sender: %w", err)
-=======
-	err := models.ValidateTransaction(tx)
-	if err != nil {
-		return common.Hash{}, err
->>>>>>> f97114c1
 	}
 
 	if tx.GasPrice().Cmp(e.config.GasPrice) < 0 {
