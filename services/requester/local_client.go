package requester

import (
	"context"
	"fmt"
	"math/big"

	evmTypes "github.com/onflow/flow-go/fvm/evm/types"
	"github.com/onflow/go-ethereum/common"

	errs "github.com/onflow/flow-evm-gateway/models/errors"
	"github.com/onflow/flow-evm-gateway/services/state"
	"github.com/onflow/flow-evm-gateway/storage"
)

var _ EVMClient = &LocalClient{}

func NewLocalClient(state *state.BlockState, blocks storage.BlockIndexer) *LocalClient {
	return &LocalClient{
		state:  state,
		blocks: blocks,
	}
}

// LocalClient preforms read-only queries on the local state.
// The client is created with the state instance which is initialized using a
// evm height so all the methods that take evm height as parameter can ignore it
// since the state is already initialized with it.
type LocalClient struct {
	state  *state.BlockState
	blocks storage.BlockIndexer
}

func (l *LocalClient) SendRawTransaction(
	ctx context.Context,
	data []byte,
) (common.Hash, error) {
	return common.Hash{}, fmt.Errorf("local client is read-only")
}

func (l *LocalClient) GetBalance(ctx context.Context, address common.Address, evmHeight uint64) (*big.Int, error) {
	bal := l.state.GetBalance(address)
	return (&big.Int{}).SetUint64(bal.Uint64()), nil
}

func (l *LocalClient) Call(ctx context.Context, data []byte, from common.Address, evmHeight uint64) ([]byte, error) {
	res, err := l.state.Call(from, data)
	if err != nil {
		return nil, err
	}

	result := res.ResultSummary()
	if result.ErrorCode != 0 {
		if result.ErrorCode == evmTypes.ExecutionErrCodeExecutionReverted {
			return nil, errs.NewRevertError(result.ReturnedData)
		}
		return nil, errs.NewFailedTransactionError(result.ErrorMessage)
	}

	// make sure the nil returned data is returned as empty slice to match remote client
	if res.ReturnedData == nil {
		res.ReturnedData = make([]byte, 0)
	}

	return res.ReturnedData, nil
}

func (l *LocalClient) EstimateGas(ctx context.Context, data []byte, from common.Address, evmHeight uint64) (uint64, error) {
	res, err := l.state.Call(from, data)
	if err != nil {
		return 0, err
	}

	result := res.ResultSummary()
	if result.ErrorCode != 0 {
		if result.ErrorCode == evmTypes.ExecutionErrCodeExecutionReverted {
			return 0, errs.NewRevertError(result.ReturnedData)
		}
		return 0, errs.NewFailedTransactionError(result.ErrorMessage)
	}

	return res.GasConsumed, nil
}

func (l *LocalClient) GetNonce(ctx context.Context, address common.Address, evmHeight uint64) (uint64, error) {
	return l.state.GetNonce(address), nil
}

func (l *LocalClient) GetCode(ctx context.Context, address common.Address, height uint64) ([]byte, error) {
	return l.state.GetCode(address), nil
}

func (l *LocalClient) GetStorageAt(ctx context.Context, address common.Address, hash common.Hash, evmHeight uint64) (common.Hash, error) {
	return l.state.GetState(address, hash), nil
}

func (l *LocalClient) GetLatestEVMHeight(ctx context.Context) (uint64, error) {
<<<<<<< HEAD
	return l.blocks.LatestIndexedHeight()
=======
	return 0, fmt.Errorf("should not  be called on the local state")
>>>>>>> f75c2c91
}<|MERGE_RESOLUTION|>--- conflicted
+++ resolved
@@ -95,9 +95,5 @@
 }
 
 func (l *LocalClient) GetLatestEVMHeight(ctx context.Context) (uint64, error) {
-<<<<<<< HEAD
-	return l.blocks.LatestIndexedHeight()
-=======
 	return 0, fmt.Errorf("should not  be called on the local state")
->>>>>>> f75c2c91
 }