package integration

import (
	"bytes"
	"context"
	"crypto/ecdsa"
	"encoding/hex"
	"fmt"
	"io"
	"math/big"
	"net/http"
	"os"
	"strings"
	"time"

	"github.com/ethereum/go-ethereum/accounts/abi"
	"github.com/ethereum/go-ethereum/common"
	"github.com/ethereum/go-ethereum/common/hexutil"
	"github.com/ethereum/go-ethereum/core/types"
	"github.com/goccy/go-json"
	"github.com/onflow/cadence"
	"github.com/onflow/flow-emulator/adapters"
	"github.com/onflow/flow-emulator/emulator"
	"github.com/onflow/flow-emulator/server"
	"github.com/onflow/flow-evm-gateway/api"
	"github.com/onflow/flow-evm-gateway/services/ingestion"
	"github.com/onflow/flow-evm-gateway/services/logs"
	"github.com/onflow/flow-evm-gateway/storage"
	"github.com/onflow/flow-evm-gateway/storage/pebble"
	sdk "github.com/onflow/flow-go-sdk"
	"github.com/onflow/flow-go-sdk/access/grpc"
	"github.com/onflow/flow-go-sdk/crypto"
	evmEmulator "github.com/onflow/flow-go/fvm/evm/emulator"
	"github.com/onflow/flow-go/fvm/evm/stdlib"
	"github.com/onflow/flow-go/fvm/systemcontracts"
	"github.com/onflow/flow-go/model/flow"
	"github.com/rs/zerolog"
)

const testPrivateKey = "61ceacbdce419e25ee8e7c2beceee170a05c9cab1e725a955b15ba94dcd747d2"

var (
	toWei  = new(big.Int).Exp(big.NewInt(10), big.NewInt(18), nil)
	logger = zerolog.New(os.Stdout)
	sc     = systemcontracts.SystemContractsForChain(flow.Emulator)
)

func startEmulator() (*server.EmulatorServer, error) {
	pkey, err := crypto.DecodePrivateKeyHex(crypto.ECDSA_P256, testPrivateKey)
	if err != nil {
		return nil, err
	}

	genesisToken, err := cadence.NewUFix64("10000.0")
	if err != nil {
		return nil, err
	}

	log := logger.With().Str("component", "emulator").Logger().Level(zerolog.DebugLevel)
	srv := server.NewEmulatorServer(&log, &server.Config{
		ServicePrivateKey:      pkey,
		ServiceKeySigAlgo:      crypto.ECDSA_P256,
		ServiceKeyHashAlgo:     crypto.SHA3_256,
		GenesisTokenSupply:     genesisToken,
		EVMEnabled:             true,
		WithContracts:          true,
		Host:                   "localhost",
		TransactionExpiry:      10,
		TransactionMaxGasLimit: flow.DefaultMaxTransactionGasLimit,
	})

	go func() {
		srv.Start()
	}()

	time.Sleep(200 * time.Millisecond) // give it some time to start, dummy but ok for test

	return srv, nil
}

// startEventIngestionEngine will start up the sdkEvent engine with the grpc subscriber
// listening for events.
// todo for now we return index storage as a way to check the data if it was correctly
// indexed this will be in future replaced with evm gateway API access
func startEventIngestionEngine(ctx context.Context, dbDir string) (
	storage.BlockIndexer,
	storage.ReceiptIndexer,
	storage.TransactionIndexer,
	error,
) {
	client, err := grpc.NewClient("localhost:3569")
	if err != nil {
		return nil, nil, nil, err
	}

	blk, err := client.GetLatestBlock(ctx, false)
	if err != nil {
		return nil, nil, nil, fmt.Errorf("error opening pebble db: %w", err)
	}

	subscriber := ingestion.NewRPCSubscriber(client)

	log := logger.With().Str("component", "database").Logger()
	db, err := pebble.New(dbDir, log)
	if err != nil {
		return nil, nil, nil, err
	}

<<<<<<< HEAD
	blocks := pebble.NewBlocks(db)
=======
	blocks, err := pebble.NewBlocks(db, pebble.WithInitHeight(blk.Height))
	if err != nil {
		return nil, nil, nil, fmt.Errorf("error creating blocks storage: %w", err)
	}

>>>>>>> 7b1032a8
	receipts := pebble.NewReceipts(db)
	accounts := pebble.NewAccounts(db)
	txs := pebble.NewTransactions(db)

	err = blocks.InitCadenceHeight(blk.Height)
	if err != nil {
		return nil, nil, nil, err
	}

	log = logger.With().Str("component", "ingestion").Logger()
	engine := ingestion.NewEventIngestionEngine(subscriber, blocks, receipts, txs, accounts, log)

	go func() {
		err = engine.Start(ctx)
		if err != nil {
			logger.Error().Err(err).Msg("failed to start ingestion engine")
			panic(err)
		}
	}()

	<-engine.Ready() // wait for engine to be ready
	return blocks, receipts, txs, err
}

// fundEOA funds an evm account provided with the amount.
func fundEOA(
	emu emulator.Emulator,
	flowAmount cadence.UFix64,
	eoaAddress common.Address,
) (*sdk.TransactionResult, error) {
	wei := (uint)(flowAmount.ToGoValue().(uint64)*10000000000) - 1000000000000000000 // convert ufix to wei and subtract 1 flow
	weiAmount := cadence.NewUInt(wei)
	// create a new funded COA and fund an EOA to be used for in tests
	code := `
	transaction(weiAmount: UInt, flowAmount: UFix64, eoaAddress: [UInt8; 20]) {
		let fundVault: @FlowToken.Vault
	
		prepare(signer: auth(Storage) &Account) {
			let vaultRef = signer.storage.borrow<auth(FungibleToken.Withdraw) &FlowToken.Vault>(from: /storage/flowTokenVault)
				?? panic("Could not borrow reference to the owner's Vault!")
	
			self.fundVault <- vaultRef.withdraw(amount: flowAmount) as! @FlowToken.Vault
		}
	
		execute {
			let acc <- EVM.createCadenceOwnedAccount()
			acc.deposit(from: <-self.fundVault)

			let result = acc.call(
				to: EVM.EVMAddress(bytes: eoaAddress), 
				data: [], 
				gasLimit: 300000, 
				value: EVM.Balance(attoflow: weiAmount)
			)
			
			log(result)
			destroy acc
		}
	}`

	eoaBytes, err := evmHexToCadenceBytes(strings.ReplaceAll(eoaAddress.String(), "0x", ""))
	if err != nil {
		return nil, err
	}

	return flowSendTransaction(emu, code, weiAmount, flowAmount, eoaBytes)
}

// flowSendTransaction sends an evm transaction to the emulator, the code provided doesn't
// have to import EVM, this will be handled by this helper function.
func flowSendTransaction(
	emu emulator.Emulator,
	code string,
	args ...cadence.Value,
) (*sdk.TransactionResult, error) {
	key := emu.ServiceKey()

	codeWrapper := []byte(fmt.Sprintf(`
		import EVM from %s
		import FungibleToken from %s
		import FlowToken from %s

		%s`,
		sc.EVMContract.Address.HexWithPrefix(),
		sc.FungibleToken.Address.HexWithPrefix(),
		sc.FlowToken.Address.HexWithPrefix(),
		code,
	))

	log := logger.With().Str("component", "adapter").Logger().Level(zerolog.DebugLevel)
	adapter := adapters.NewSDKAdapter(&log, emu)

	blk, _, err := adapter.GetLatestBlock(context.Background(), true)
	if err != nil {
		return nil, err
	}

	tx := sdk.NewTransaction().
		SetScript(codeWrapper).
		SetComputeLimit(flow.DefaultMaxTransactionGasLimit).
		SetProposalKey(key.Address, key.Index, key.SequenceNumber).
		SetPayer(key.Address).
		SetReferenceBlockID(blk.ID).
		AddAuthorizer(key.Address)

	for _, arg := range args {
		err := tx.AddArgument(arg)
		if err != nil {
			return nil, err
		}
	}

	signer, err := key.Signer()
	if err != nil {
		return nil, err
	}

	err = tx.SignEnvelope(key.Address, key.Index, signer)
	if err != nil {
		return nil, err
	}

	err = adapter.SendTransaction(context.Background(), *tx)
	if err != nil {
		return nil, err
	}

	res, err := adapter.GetTransactionResult(context.Background(), tx.ID())
	if err != nil {
		return nil, err
	}

	return res, nil
}

func evmSign(
	weiValue *big.Int,
	gasLimit uint64,
	signer *ecdsa.PrivateKey,
	nonce uint64,
	to *common.Address,
	data []byte) ([]byte, common.Hash, error) {
	gasPrice := big.NewInt(0)

	evmTx := types.NewTx(&types.LegacyTx{Nonce: nonce, To: to, Value: weiValue, Gas: gasLimit, GasPrice: gasPrice, Data: data})

	signed, err := types.SignTx(evmTx, evmEmulator.GetDefaultSigner(), signer)
	if err != nil {
		return nil, common.Hash{}, fmt.Errorf("error signing EVM transaction: %w", err)
	}
	var encoded bytes.Buffer
	err = signed.EncodeRLP(&encoded)
	if err != nil {
		return nil, common.Hash{}, fmt.Errorf("error encoding EVM transaction: %w", err)
	}

	return encoded.Bytes(), signed.Hash(), nil
}

// evmSignAndRun creates an evm transaction and signs it producing a payload that send using the evmRunTransaction.
func evmSignAndRun(
	emu emulator.Emulator,
	weiValue *big.Int,
	gasLimit uint64,
	signer *ecdsa.PrivateKey,
	nonce uint64,
	to *common.Address,
	data []byte,
) (*sdk.TransactionResult, common.Hash, error) {
	signed, evmID, err := evmSign(weiValue, gasLimit, signer, nonce, to, data)
	if err != nil {
		return nil, common.Hash{}, err
	}

	res, err := evmRunTransaction(emu, signed)
	if err != nil {
		return nil, common.Hash{}, err
	}

	return res, evmID, nil
}

// evmRunTransaction calls the evm run method with the provided evm signed transaction payload.
func evmRunTransaction(emu emulator.Emulator, signedTx []byte) (*sdk.TransactionResult, error) {
	encodedCadence := make([]cadence.Value, 0)
	for _, b := range signedTx {
		encodedCadence = append(encodedCadence, cadence.UInt8(b))
	}
	transactionBytes := cadence.NewArray(encodedCadence).WithType(stdlib.EVMTransactionBytesCadenceType)

	code := `
	transaction(encodedTx: [UInt8]) {
		prepare(signer: auth(Storage) &Account) {}

		execute {
			let feeAcc <- EVM.createCadenceOwnedAccount()
			EVM.run(tx: encodedTx, coinbase: feeAcc.address())
			destroy feeAcc
		}
	}`

	return flowSendTransaction(emu, code, transactionBytes)
}

// evmHexToString takes an evm address as string and convert it to cadence byte array
func evmHexToCadenceBytes(address string) (cadence.Array, error) {
	data, err := hex.DecodeString(address)
	if err != nil {
		return cadence.NewArray(nil), err
	}

	res := make([]cadence.Value, 0)
	for _, d := range data {
		res = append(res, cadence.UInt8(d))
	}
	return cadence.NewArray(res), nil
}

// todo use types.NewBalanceFromUFix64(evmAmount) when flow-go updated
func flowToWei(flow int64) *big.Int {
	return new(big.Int).Mul(big.NewInt(flow), toWei)
}

type contract struct {
	code    string
	abiJSON string
	a       abi.ABI
}

func newContract(code string, abiJSON string) (*contract, error) {
	a, err := abi.JSON(strings.NewReader(abiJSON))
	if err != nil {
		return nil, err
	}

	return &contract{
		code:    code,
		abiJSON: abiJSON,
		a:       a,
	}, nil
}

func (c *contract) call(funcName string, args ...any) ([]byte, error) {
	call, err := c.a.Pack(funcName, args...)
	if err != nil {
		return nil, err
	}

	return call, nil
}

func (c *contract) value(name string, data []byte) ([]any, error) {
	return c.a.Unpack(name, data)
}

type rpcTest struct {
	url string
}

// rpcRequest takes url, method (eg. "eth_getBlockByNumber") and params (eg. `["0x03"]` or `[]` if empty)
func (r *rpcTest) request(method string, params string) (json.RawMessage, error) {
	reqURL := fmt.Sprintf(`{"jsonrpc":"2.0","id":0,"method":"%s","params":%s}`, method, params)
	fmt.Println("-> request: ", reqURL)
	body := bytes.NewReader([]byte(reqURL))
	req, err := http.NewRequest(http.MethodPost, r.url, body)
	if err != nil {
		return nil, err
	}
	req.Header.Set("content-type", "application/json")
	req.Header.Set("accept-encoding", "identity")

	res, err := http.DefaultClient.Do(req)
	if err != nil {
		return nil, err
	}

	content, err := io.ReadAll(res.Body)
	if err != nil {
		return nil, err
	}

	fmt.Println("<- result: ", string(content))

	type rpcResult struct {
		Result json.RawMessage `json:"result"`
		Error  any             `json:"error"`
	}

	var resp rpcResult
	err = json.Unmarshal(content, &resp)
	if err != nil {
		return nil, err
	}
	if resp.Error != nil {
		return nil, fmt.Errorf("%s", resp.Error)
	}

	return resp.Result, nil
}

func (r *rpcTest) getLogs(
	hash *common.Hash,
	from *big.Int,
	to *big.Int,
	filter *logs.FilterCriteria,
) ([]*types.Log, error) {
	var id, ranges, topics string

	for _, t := range filter.Topics[0] {
		topics += fmt.Sprintf(`"%s",`, t.String())
	}
	topics = topics[:len(topics)-1] // remove last ,

	if hash != nil {
		id = fmt.Sprintf(`"blockHash": "%s",`, hash.Hex())
	} else {
		ranges = fmt.Sprintf(`
			"fromBlock": "0x%x",
			"toBlock": "0x%x",
		`, from, to)
	}

	params := fmt.Sprintf(`[{
		%s
		%s
		"address": "%s",	
		"topics": [
			%s
		]
	}]`, ranges, id, filter.Addresses[0].Hex(), topics)

	rpcRes, err := r.request("eth_getLogs", params)
	if err != nil {
		return nil, err
	}

	var lg []*types.Log
	err = json.Unmarshal(rpcRes, &lg)
	if err != nil {
		return nil, err
	}

	return lg, nil
}

func (r *rpcTest) getBlock(height uint64) (*rpcBlock, error) {
	rpcRes, err := r.request("eth_getBlockByNumber", fmt.Sprintf(`["%s",false]`, uintHex(height)))
	if err != nil {
		return nil, err
	}

	var blkRpc rpcBlock
	err = json.Unmarshal(rpcRes, &blkRpc)
	if err != nil {
		return nil, err
	}

	return &blkRpc, nil
}

func (r *rpcTest) getTx(hash string) (*api.RPCTransaction, error) {
	rpcRes, err := r.request("eth_getTransactionByHash", fmt.Sprintf(`["%s"]`, hash))
	if err != nil {
		return nil, err
	}

	var txRpc api.RPCTransaction
	err = json.Unmarshal(rpcRes, &txRpc)
	if err != nil {
		return nil, err
	}

	return &txRpc, nil
}

func (r *rpcTest) getReceipt(hash string) (*types.Receipt, error) {
	rpcRes, err := r.request("eth_getTransactionReceipt", fmt.Sprintf(`["%s"]`, hash))
	if err != nil {
		return nil, err
	}

	var rcp types.Receipt
	err = json.Unmarshal(rpcRes, &rcp)
	if err != nil {
		return nil, err
	}

	return &rcp, nil
}

func (r *rpcTest) sendRawTx(signed []byte) (common.Hash, error) {
	rpcRes, err := r.request("eth_sendRawTransaction", fmt.Sprintf(`["0x%x"]`, signed))
	if err != nil {
		return common.Hash{}, err
	}

	var h common.Hash
	err = json.Unmarshal(rpcRes, &h)
	if err != nil {
		return common.Hash{}, err
	}

	return h, nil
}

func (r *rpcTest) getNonce(address common.Address) (uint64, error) {
	rpcRes, err := r.request("eth_getTransactionCount", fmt.Sprintf(`["%s"]`, address.Hex()))
	if err != nil {
		return 0, err
	}

	var u hexutil.Uint64
	err = json.Unmarshal(rpcRes, &u)
	if err != nil {
		return 0, err
	}

	return uint64(u), nil
}

func (r *rpcTest) getBalance(address common.Address) (*hexutil.Big, error) {
	rpcRes, err := r.request("eth_getBalance", fmt.Sprintf(`["%s", "latest"]`, address.Hex()))
	if err != nil {
		return nil, err
	}

	var u hexutil.Big
	err = json.Unmarshal(rpcRes, &u)
	if err != nil {
		return nil, err
	}

	return &u, nil
}

func (r *rpcTest) estimateGas(
	from common.Address,
	data []byte,
	gasLimit uint64,
) (hexutil.Uint64, error) {
	rpcRes, err := r.request(
		"eth_estimateGas",
		fmt.Sprintf(
			`[{"from":"%s","data":"0x%s","gas":"%s"}]`,
			from.Hex(),
			hex.EncodeToString(data),
			hexutil.Uint64(gasLimit),
		),
	)
	if err != nil {
		return hexutil.Uint64(0), err
	}

	var gasUsed hexutil.Uint64
	err = json.Unmarshal(rpcRes, &gasUsed)
	if err != nil {
		return hexutil.Uint64(0), err
	}

	return gasUsed, nil
}

func uintHex(x uint64) string {
	return fmt.Sprintf("0x%x", x)
}

type rpcBlock struct {
	Hash         string
	Number       string
	ParentHash   string
	Transactions []string
}

type rpcTx struct {
	BlockHash   string
	BlockNumber string
	Gas         string
	GasPrice    string
	From        string
	Hash        string
	Input       hexutil.Bytes
	Nonce       string
	Type        string
}<|MERGE_RESOLUTION|>--- conflicted
+++ resolved
@@ -106,15 +106,10 @@
 		return nil, nil, nil, err
 	}
 
-<<<<<<< HEAD
 	blocks := pebble.NewBlocks(db)
-=======
-	blocks, err := pebble.NewBlocks(db, pebble.WithInitHeight(blk.Height))
 	if err != nil {
 		return nil, nil, nil, fmt.Errorf("error creating blocks storage: %w", err)
 	}
-
->>>>>>> 7b1032a8
 	receipts := pebble.NewReceipts(db)
 	accounts := pebble.NewAccounts(db)
 	txs := pebble.NewTransactions(db)
