package api

import (
	"context"
	_ "embed"
	"encoding/hex"
	"errors"
	"fmt"
	"math/big"
	"strings"

	"github.com/onflow/go-ethereum/common"
	"github.com/onflow/go-ethereum/common/hexutil"
	"github.com/onflow/go-ethereum/common/math"
	"github.com/onflow/go-ethereum/core/types"
	"github.com/onflow/go-ethereum/eth/filters"
	"github.com/onflow/go-ethereum/rlp"
	"github.com/onflow/go-ethereum/rpc"
	"github.com/rs/zerolog"
	"github.com/sethvargo/go-limiter"
	"go.opentelemetry.io/otel/codes"
	"go.opentelemetry.io/otel/trace"

	"github.com/onflow/flow-evm-gateway/config"
	"github.com/onflow/flow-evm-gateway/metrics"
	"github.com/onflow/flow-evm-gateway/models"
	errs "github.com/onflow/flow-evm-gateway/models/errors"
	"github.com/onflow/flow-evm-gateway/services/logs"
	"github.com/onflow/flow-evm-gateway/services/requester"
	"github.com/onflow/flow-evm-gateway/storage"
	evmTypes "github.com/onflow/flow-go/fvm/evm/types"
)

const maxFeeHistoryBlockCount = 1024

var latestBlockNumberOrHash = rpc.BlockNumberOrHashWithNumber(rpc.LatestBlockNumber)

func SupportedAPIs(
	blockChainAPI *BlockChainAPI,
	streamAPI *StreamAPI,
	pullAPI *PullAPI,
	debugAPI *DebugAPI,
	walletAPI *WalletAPI,
	config *config.Config,
) []rpc.API {
	apis := []rpc.API{{
		Namespace: "eth",
		Service:   blockChainAPI,
	}, {
		Namespace: "eth",
		Service:   streamAPI,
	}, {
		Namespace: "eth",
		Service:   pullAPI,
	}, {
		Namespace: "web3",
		Service:   &Web3API{},
	}, {
		Namespace: "net",
		Service:   NewNetAPI(config),
	}, {
		Namespace: "txpool",
		Service:   NewTxPoolAPI(),
	}}

	// optional debug api
	if debugAPI != nil {
		apis = append(apis, rpc.API{
			Namespace: "debug",
			Service:   debugAPI,
		})
	}

	if walletAPI != nil {
		apis = append(apis, rpc.API{
			Namespace: "eth",
			Service:   walletAPI,
		})
	}

	return apis
}

type BlockChainAPI struct {
	logger                zerolog.Logger
	config                *config.Config
	evm                   requester.Requester
	blocks                storage.BlockIndexer
	transactions          storage.TransactionIndexer
	receipts              storage.ReceiptIndexer
	accounts              storage.AccountIndexer
	indexingResumedHeight uint64
	limiter               limiter.Store
	collector             metrics.Collector
	tracer                trace.Tracer
}

func NewBlockChainAPI(
	logger zerolog.Logger,
	config *config.Config,
	evm requester.Requester,
	blocks storage.BlockIndexer,
	transactions storage.TransactionIndexer,
	receipts storage.ReceiptIndexer,
	accounts storage.AccountIndexer,
	ratelimiter limiter.Store,
	collector metrics.Collector,
	tracer trace.Tracer,
) (*BlockChainAPI, error) {
	// get the height from which the indexing resumed since the last restart, this is needed for syncing status.
	indexingResumedHeight, err := blocks.LatestEVMHeight()
	if err != nil {
		return nil, fmt.Errorf("failed to retrieve the indexing resumed height: %w", err)
	}

	return &BlockChainAPI{
		logger:                logger,
		config:                config,
		evm:                   evm,
		blocks:                blocks,
		transactions:          transactions,
		receipts:              receipts,
		accounts:              accounts,
		indexingResumedHeight: indexingResumedHeight,
		limiter:               ratelimiter,
		collector:             collector,
		tracer:                tracer,
	}, nil
}

// BlockNumber returns the block number of the chain head.
func (b *BlockChainAPI) BlockNumber(ctx context.Context) (hexutil.Uint64, error) {
	if err := rateLimit(ctx, b.limiter, b.logger); err != nil {
		return 0, err
	}

	latestBlockHeight, err := b.blocks.LatestEVMHeight()
	if err != nil {
		return handleError[hexutil.Uint64](err, b.logger, b.collector)
	}

	return hexutil.Uint64(latestBlockHeight), nil
}

// Syncing returns false in case the node is currently not syncing with the network.
// It can be up-to-date or has not yet received the latest block headers from its peers.
// In case it is synchronizing:
// - startingBlock: block number this node started to synchronize from
// - currentBlock:  block number this node is currently importing
// - highestBlock:  block number of the highest block header this node has received from peers
func (b *BlockChainAPI) Syncing(ctx context.Context) (interface{}, error) {
	if err := rateLimit(ctx, b.limiter, b.logger); err != nil {
		return nil, err
	}

	currentBlock, err := b.blocks.LatestEVMHeight()
	if err != nil {
		return handleError[any](err, b.logger, b.collector)
	}

	highestBlock, err := b.evm.GetLatestEVMHeight(ctx)
	if err != nil {
		return handleError[any](err, b.logger, b.collector)
	}

	if currentBlock == highestBlock {
		return false, nil
	}

	return SyncStatus{
		StartingBlock: hexutil.Uint64(b.indexingResumedHeight),
		CurrentBlock:  hexutil.Uint64(currentBlock),
		HighestBlock:  hexutil.Uint64(highestBlock),
	}, nil
}

// SendRawTransaction will add the signed transaction to the transaction pool.
// The sender is responsible for signing the transaction and using the correct nonce.
func (b *BlockChainAPI) SendRawTransaction(
	ctx context.Context,
	input hexutil.Bytes,
) (common.Hash, error) {
	ctx, span := b.tracer.Start(ctx, "BlockChainAPI.SendRawTransaction()")
	defer span.End()

	if b.config.IndexOnly {
<<<<<<< HEAD
		err := errs.ErrNotSupported
		span.SetStatus(codes.Error, err.Error())
		return common.Hash{}, err
=======
		return common.Hash{}, errs.ErrIndexOnlyMode
>>>>>>> 668e2d4b
	}

	l := b.logger.With().
		Str("endpoint", "sendRawTransaction").
		Str("input", input.String()).
		Logger()

	if err := rateLimit(ctx, b.limiter, l); err != nil {
		span.SetStatus(codes.Error, err.Error())
		return common.Hash{}, err
	}

	id, err := b.evm.SendRawTransaction(ctx, input)
	if err != nil {
		_, err = handleError[common.Hash](err, l, b.collector)
		span.SetStatus(codes.Error, err.Error())
	}

	return id, nil
}

// GetBalance returns the amount of wei for the given address in the state of the
// given block number. The rpc.LatestBlockNumber and rpc.PendingBlockNumber meta
// block numbers are also allowed.
func (b *BlockChainAPI) GetBalance(
	ctx context.Context,
	address common.Address,
	blockNumberOrHash rpc.BlockNumberOrHash,
) (*hexutil.Big, error) {
	l := b.logger.With().
		Str("endpoint", "getBalance").
		Str("address", address.String()).
		Logger()

	if err := rateLimit(ctx, b.limiter, l); err != nil {
		return nil, err
	}

	evmHeight, err := b.getBlockNumber(&blockNumberOrHash)
	if err != nil {
		return handleError[*hexutil.Big](err, l, b.collector)
	}

	balance, err := b.evm.GetBalance(ctx, address, evmHeight)
	if err != nil {
		return handleError[*hexutil.Big](err, l, b.collector)
	}

	return (*hexutil.Big)(balance), nil
}

// GetTransactionByHash returns the transaction for the given hash
func (b *BlockChainAPI) GetTransactionByHash(
	ctx context.Context,
	hash common.Hash,
) (*Transaction, error) {
	l := b.logger.With().
		Str("endpoint", "getTransactionByHash").
		Str("hash", hash.String()).
		Logger()

	if err := rateLimit(ctx, b.limiter, l); err != nil {
		return nil, err
	}

	tx, err := b.transactions.Get(hash)
	if err != nil {
		return handleError[*Transaction](err, l, b.collector)
	}

	rcp, err := b.receipts.GetByTransactionID(hash)
	if err != nil {
		return handleError[*Transaction](err, l, b.collector)
	}

	return NewTransactionResult(tx, *rcp, b.config.EVMNetworkID)
}

// GetTransactionByBlockHashAndIndex returns the transaction for the given block hash and index.
func (b *BlockChainAPI) GetTransactionByBlockHashAndIndex(
	ctx context.Context,
	blockHash common.Hash,
	index hexutil.Uint,
) (*Transaction, error) {
	l := b.logger.With().
		Str("endpoint", "getTransactionByBlockHashAndIndex").
		Str("hash", blockHash.String()).
		Str("index", index.String()).
		Logger()

	if err := rateLimit(ctx, b.limiter, l); err != nil {
		return nil, err
	}

	block, err := b.blocks.GetByID(blockHash)
	if err != nil {
		return handleError[*Transaction](err, l, b.collector)
	}

	highestIndex := len(block.TransactionHashes) - 1
	if index > hexutil.Uint(highestIndex) {
		return nil, nil
	}

	txHash := block.TransactionHashes[index]
	tx, err := b.GetTransactionByHash(ctx, txHash)
	if err != nil {
		return handleError[*Transaction](err, l, b.collector)
	}

	return tx, nil
}

// GetTransactionByBlockNumberAndIndex returns the transaction
// for the given block number and index.
func (b *BlockChainAPI) GetTransactionByBlockNumberAndIndex(
	ctx context.Context,
	blockNumber rpc.BlockNumber,
	index hexutil.Uint,
) (*Transaction, error) {
	l := b.logger.With().
		Str("endpoint", "getTransactionByBlockNumberAndIndex").
		Str("number", blockNumber.String()).
		Str("index", index.String()).
		Logger()

	if err := rateLimit(ctx, b.limiter, l); err != nil {
		return nil, err
	}

	if blockNumber < rpc.EarliestBlockNumber {
		latestBlockNumber, err := b.blocks.LatestEVMHeight()
		if err != nil {
			return handleError[*Transaction](err, l, b.collector)
		}
		blockNumber = rpc.BlockNumber(latestBlockNumber)
	}

	block, err := b.blocks.GetByHeight(uint64(blockNumber))
	if err != nil {
		return handleError[*Transaction](err, l, b.collector)
	}

	if int(index) >= len(block.TransactionHashes) {
		return nil, nil
	}

	txHash := block.TransactionHashes[index]
	tx, err := b.GetTransactionByHash(ctx, txHash)
	if err != nil {
		return handleError[*Transaction](err, l, b.collector)
	}

	return tx, nil
}

// GetTransactionReceipt returns the transaction receipt for the given transaction hash.
func (b *BlockChainAPI) GetTransactionReceipt(
	ctx context.Context,
	hash common.Hash,
) (map[string]interface{}, error) {
	l := b.logger.With().
		Str("endpoint", "getTransactionReceipt").
		Str("hash", hash.String()).
		Logger()

	if err := rateLimit(ctx, b.limiter, l); err != nil {
		return nil, err
	}

	tx, err := b.transactions.Get(hash)
	if err != nil {
		return handleError[map[string]interface{}](err, l, b.collector)
	}

	receipt, err := b.receipts.GetByTransactionID(hash)
	if err != nil {
		return handleError[map[string]interface{}](err, l, b.collector)
	}

	txReceipt, err := models.MarshalReceipt(receipt, tx)
	if err != nil {
		return handleError[map[string]interface{}](err, l, b.collector)
	}

	return txReceipt, nil
}

// GetBlockByHash returns the requested block. When fullTx is true all transactions in the block are returned in full
// detail, otherwise only the transaction hash is returned.
func (b *BlockChainAPI) GetBlockByHash(
	ctx context.Context,
	hash common.Hash,
	fullTx bool,
) (*Block, error) {
	l := b.logger.With().
		Str("endpoint", "getBlockByHash").
		Str("hash", hash.String()).
		Logger()

	if err := rateLimit(ctx, b.limiter, l); err != nil {
		return nil, err
	}

	block, err := b.blocks.GetByID(hash)
	if err != nil {
		return handleError[*Block](err, l, b.collector)
	}

	apiBlock, err := b.prepareBlockResponse(ctx, block, fullTx)
	if err != nil {
		return handleError[*Block](err, l, b.collector)
	}

	return apiBlock, nil
}

// GetBlockByNumber returns the requested canonical block.
//   - When blockNr is -1 the chain pending block is returned.
//   - When blockNr is -2 the chain latest block is returned.
//   - When blockNr is -3 the chain finalized block is returned.
//   - When blockNr is -4 the chain safe block is returned.
//   - When fullTx is true all transactions in the block are returned, otherwise
//     only the transaction hash is returned.
func (b *BlockChainAPI) GetBlockByNumber(
	ctx context.Context,
	blockNumber rpc.BlockNumber,
	fullTx bool,
) (*Block, error) {
	l := b.logger.With().
		Str("endpoint", "getBlockByNumber").
		Str("blockNumber", blockNumber.String()).
		Logger()

	if err := rateLimit(ctx, b.limiter, l); err != nil {
		return nil, err
	}

	height := uint64(blockNumber)
	var err error
	if blockNumber < 0 {
		height, err = b.blocks.LatestEVMHeight()
		if err != nil {
			return handleError[*Block](err, l, b.collector)
		}
	}

	block, err := b.blocks.GetByHeight(height)

	if err != nil {
		return handleError[*Block](err, l, b.collector)
	}

	apiBlock, err := b.prepareBlockResponse(ctx, block, fullTx)
	if err != nil {
		return handleError[*Block](err, l, b.collector)
	}

	return apiBlock, nil
}

// GetBlockReceipts returns the block receipts for the given block hash or number or tag.
func (b *BlockChainAPI) GetBlockReceipts(
	ctx context.Context,
	numHash rpc.BlockNumberOrHash,
) ([]*models.StorageReceipt, error) {
	l := b.logger.With().
		Str("endpoint", "getBlockReceipts").
		Str("hash", numHash.String()).
		Logger()

	if err := rateLimit(ctx, b.limiter, l); err != nil {
		return nil, err
	}

	var (
		block *models.Block
		err   error
	)
	if numHash.BlockHash != nil {
		block, err = b.blocks.GetByID(*numHash.BlockHash)
	} else if numHash.BlockNumber != nil {
		block, err = b.blocks.GetByHeight(uint64(numHash.BlockNumber.Int64()))
	} else {
		return handleError[[]*models.StorageReceipt](
			fmt.Errorf("%w: block number or hash not provided", errs.ErrInvalid),
			l,
			b.collector,
		)
	}
	if err != nil {
		return handleError[[]*models.StorageReceipt](err, l, b.collector)
	}

	receipts := make([]*models.StorageReceipt, len(block.TransactionHashes))
	for i, hash := range block.TransactionHashes {
		rcp, err := b.receipts.GetByTransactionID(hash)
		if err != nil {
			return handleError[[]*models.StorageReceipt](err, l, b.collector)
		}
		receipts[i] = rcp
	}

	return receipts, nil
}

// GetBlockTransactionCountByHash returns the number of transactions
// in the block with the given hash.
func (b *BlockChainAPI) GetBlockTransactionCountByHash(
	ctx context.Context,
	blockHash common.Hash,
) (*hexutil.Uint, error) {
	l := b.logger.With().
		Str("endpoint", "getBlockTransactionCountByHash").
		Str("hash", blockHash.String()).
		Logger()

	if err := rateLimit(ctx, b.limiter, l); err != nil {
		return nil, err
	}

	block, err := b.blocks.GetByID(blockHash)
	if err != nil {
		return handleError[*hexutil.Uint](err, l, b.collector)
	}

	count := hexutil.Uint(len(block.TransactionHashes))
	return &count, nil
}

// GetBlockTransactionCountByNumber returns the number of transactions
// in the block with the given block number.
func (b *BlockChainAPI) GetBlockTransactionCountByNumber(
	ctx context.Context,
	blockNumber rpc.BlockNumber,
) (*hexutil.Uint, error) {
	l := b.logger.With().
		Str("endpoint", "getBlockTransactionCountByNumber").
		Str("number", blockNumber.String()).
		Logger()

	if err := rateLimit(ctx, b.limiter, l); err != nil {
		return nil, err
	}

	if blockNumber < rpc.EarliestBlockNumber {
		latestBlockNumber, err := b.blocks.LatestEVMHeight()
		if err != nil {
			return handleError[*hexutil.Uint](err, l, b.collector)
		}
		blockNumber = rpc.BlockNumber(latestBlockNumber)
	}

	block, err := b.blocks.GetByHeight(uint64(blockNumber))
	if err != nil {
		return handleError[*hexutil.Uint](err, l, b.collector)
	}

	count := hexutil.Uint(len(block.TransactionHashes))
	return &count, nil
}

// Call executes the given transaction on the state for the given block number.
// Additionally, the caller can specify a batch of contract for fields overriding.
// Note, this function doesn't make and changes in the state/blockchain and is
// useful to execute and retrieve values.
func (b *BlockChainAPI) Call(
	ctx context.Context,
	args TransactionArgs,
	blockNumberOrHash *rpc.BlockNumberOrHash,
	overrides *StateOverride,
	blockOverrides *BlockOverrides,
) (hexutil.Bytes, error) {
	l := b.logger.With().
		Str("endpoint", "call").
		Str("args", fmt.Sprintf("%v", args)).
		Logger()

	if err := rateLimit(ctx, b.limiter, l); err != nil {
		return nil, err
	}

	err := args.Validate()
	if err != nil {
		return handleError[hexutil.Bytes](err, l, b.collector)
	}

	// Default to "latest" block tag
	if blockNumberOrHash == nil {
		blockNumberOrHash = &latestBlockNumberOrHash
	}

	evmHeight, err := b.getBlockNumber(blockNumberOrHash)
	if err != nil {
		return handleError[hexutil.Bytes](err, l, b.collector)
	}

	tx, err := encodeTxFromArgs(args)
	if err != nil {
		return handleError[hexutil.Bytes](err, l, b.collector)
	}

	// Default address in case user does not provide one
	from := b.config.Coinbase
	if args.From != nil {
		from = *args.From
	}

	res, err := b.evm.Call(ctx, tx, from, evmHeight)
	if err != nil {
		return handleError[hexutil.Bytes](err, l, b.collector)
	}

	return res, nil
}

// GetLogs returns logs matching the given argument that are stored within the state.
func (b *BlockChainAPI) GetLogs(
	ctx context.Context,
	criteria filters.FilterCriteria,
) ([]*types.Log, error) {
	l := b.logger.With().
		Str("endpoint", "getLogs").
		Str("criteria", fmt.Sprintf("%v", criteria)).
		Logger()

	if err := rateLimit(ctx, b.limiter, l); err != nil {
		return nil, err
	}

	filter := logs.FilterCriteria{
		Addresses: criteria.Addresses,
		Topics:    criteria.Topics,
	}

	// if filter provided specific block ID
	if criteria.BlockHash != nil {
		f, err := logs.NewIDFilter(*criteria.BlockHash, filter, b.blocks, b.receipts)
		if err != nil {
			return handleError[[]*types.Log](err, l, b.collector)
		}

		res, err := f.Match()
		if err != nil {
			return handleError[[]*types.Log](err, l, b.collector)
		}

		return res, nil
	}

	// otherwise we use the block range as the filter

	// assign default values to latest block number, unless provided
	from := models.LatestBlockNumber
	if criteria.FromBlock != nil {
		from = criteria.FromBlock
	}
	to := models.LatestBlockNumber
	if criteria.ToBlock != nil {
		to = criteria.ToBlock
	}

	h, err := b.blocks.LatestEVMHeight()
	if err != nil {
		return handleError[[]*types.Log](err, l, b.collector)
	}
	latest := big.NewInt(int64(h))

	// if special value, use latest block number
	if from.Cmp(models.EarliestBlockNumber) < 0 {
		from = latest
	}
	if to.Cmp(models.EarliestBlockNumber) < 0 {
		to = latest
	}

	f, err := logs.NewRangeFilter(from.Uint64(), to.Uint64(), filter, b.receipts)
	if err != nil {
		return handleError[[]*types.Log](err, l, b.collector)
	}

	res, err := f.Match()
	if err != nil {
		return handleError[[]*types.Log](err, l, b.collector)
	}

	// makes sure the response is correctly serialized
	if res == nil {
		return []*types.Log{}, nil
	}

	return res, nil
}

// GetTransactionCount returns the number of transactions the given address
// has sent for the given block number.
func (b *BlockChainAPI) GetTransactionCount(
	ctx context.Context,
	address common.Address,
	blockNumberOrHash rpc.BlockNumberOrHash,
) (*hexutil.Uint64, error) {
	l := b.logger.With().
		Str("endpoint", "getTransactionCount").
		Str("address", address.String()).
		Logger()

	if err := rateLimit(ctx, b.limiter, l); err != nil {
		return nil, err
	}

	evmHeight, err := b.getBlockNumber(&blockNumberOrHash)
	if err != nil {
		return handleError[*hexutil.Uint64](err, l, b.collector)
	}

	networkNonce, err := b.evm.GetNonce(ctx, address, evmHeight)
	if err != nil {
		return handleError[*hexutil.Uint64](err, l, b.collector)
	}

	nonce, err := b.accounts.GetNonce(address)
	if err != nil {
		return handleError[*hexutil.Uint64](errs.ErrInternal, l, b.collector)
	}

	// compare both until we gain confidence in db nonce tracking working correctly
	if nonce != networkNonce {
		l.Error().
			Uint64("network-nonce", networkNonce).
			Uint64("db-nonce", nonce).
			Msg("network nonce does not equal db nonce")
	}

	return (*hexutil.Uint64)(&networkNonce), nil
}

// EstimateGas returns the lowest possible gas limit that allows the transaction to run
// successfully at block `blockNrOrHash`, or the latest block if `blockNrOrHash` is unspecified. It
// returns error if the transaction would revert or if there are unexpected failures. The returned
// value is capped by both `args.Gas` (if non-nil & non-zero) and the backend's RPCGasCap
// configuration (if non-zero).
func (b *BlockChainAPI) EstimateGas(
	ctx context.Context,
	args TransactionArgs,
	blockNumberOrHash *rpc.BlockNumberOrHash,
	overrides *StateOverride,
) (hexutil.Uint64, error) {
	l := b.logger.With().
		Str("endpoint", "estimateGas").
		Str("args", fmt.Sprintf("%v", args)).
		Logger()

	if err := rateLimit(ctx, b.limiter, l); err != nil {
		return 0, err
	}

	err := args.Validate()
	if err != nil {
		return handleError[hexutil.Uint64](err, l, b.collector)
	}

	tx, err := encodeTxFromArgs(args)
	if err != nil {
		return hexutil.Uint64(blockGasLimit), nil // return block gas limit
	}

	// Default address in case user does not provide one
	from := b.config.Coinbase
	if args.From != nil {
		from = *args.From
	}

	if blockNumberOrHash == nil {
		blockNumberOrHash = &latestBlockNumberOrHash
	}

	evmHeight, err := b.getBlockNumber(blockNumberOrHash)
	if err != nil {
		return handleError[hexutil.Uint64](err, l, b.collector)
	}

	estimatedGas, err := b.evm.EstimateGas(ctx, tx, from, evmHeight)
	if err != nil {
		return handleError[hexutil.Uint64](err, l, b.collector)
	}

	return hexutil.Uint64(estimatedGas), nil
}

// GetCode returns the code stored at the given address in
// the state for the given block number.
func (b *BlockChainAPI) GetCode(
	ctx context.Context,
	address common.Address,
	blockNumberOrHash rpc.BlockNumberOrHash,
) (hexutil.Bytes, error) {
	l := b.logger.With().
		Str("endpoint", "getCode").
		Str("address", address.String()).
		Logger()

	if err := rateLimit(ctx, b.limiter, l); err != nil {
		return nil, err
	}

	evmHeight, err := b.getBlockNumber(&blockNumberOrHash)
	if err != nil {
		return handleError[hexutil.Bytes](err, l, b.collector)
	}

	code, err := b.evm.GetCode(ctx, address, evmHeight)
	if err != nil {
		return handleError[hexutil.Bytes](err, l, b.collector)
	}

	return code, nil
}

// FeeHistory returns transaction base fee per gas and effective priority fee
// per gas for the requested/supported block range.
// blockCount: Requested range of blocks. Clients will return less than the
// requested range if not all blocks are available.
// lastBlock: Highest block of the requested range.
// rewardPercentiles: A monotonically increasing list of percentile values.
// For each block in the requested range, the transactions will be sorted in
// ascending order by effective tip per gas and the coresponding effective tip
// for the percentile will be determined, accounting for gas consumed.
func (b *BlockChainAPI) FeeHistory(
	ctx context.Context,
	blockCount math.HexOrDecimal64,
	lastBlock rpc.BlockNumber,
	rewardPercentiles []float64,
) (*FeeHistoryResult, error) {
	l := b.logger.With().
		Str("endpoint", "feeHistory").
		Str("block", lastBlock.String()).
		Logger()

	if blockCount > maxFeeHistoryBlockCount {
		return handleError[*FeeHistoryResult](
			fmt.Errorf("block count has to be between 1 and %d, got: %d", maxFeeHistoryBlockCount, blockCount),
			l,
			b.collector,
		)
	}

	lastBlockNumber := uint64(lastBlock)
	var err error
	if lastBlock < 0 {
		// From the special block tags, we only support "latest".
		lastBlockNumber, err = b.blocks.LatestEVMHeight()
		if err != nil {
			return handleError[*FeeHistoryResult](err, l, b.collector)
		}
	}

	var (
		oldestBlock   *hexutil.Big
		baseFees      []*hexutil.Big
		rewards       [][]*hexutil.Big
		gasUsedRatios []float64
	)

	maxCount := uint64(blockCount)
	if maxCount > lastBlockNumber {
		maxCount = lastBlockNumber
	}

	blockRewards := make([]*hexutil.Big, len(rewardPercentiles))
	for i := range rewardPercentiles {
		blockRewards[i] = (*hexutil.Big)(b.config.GasPrice)
	}

	for i := maxCount; i >= uint64(1); i-- {
		// If the requested block count is 5, and the last block number
		// is 20, then we need the blocks [16, 17, 18, 19, 20] in this
		// specific order. The first block we fetch is 20 - 5 + 1 = 16.
		blockHeight := lastBlockNumber - i + 1
		block, err := b.blocks.GetByHeight(blockHeight)
		if err != nil {
			continue
		}

		if i == maxCount {
			oldestBlock = (*hexutil.Big)(big.NewInt(int64(block.Height)))
		}

		baseFees = append(baseFees, (*hexutil.Big)(big.NewInt(0)))

		rewards = append(rewards, blockRewards)

		gasUsedRatio := float64(block.TotalGasUsed) / float64(blockGasLimit)
		gasUsedRatios = append(gasUsedRatios, gasUsedRatio)
	}

	return &FeeHistoryResult{
		OldestBlock:  oldestBlock,
		Reward:       rewards,
		BaseFee:      baseFees,
		GasUsedRatio: gasUsedRatios,
	}, nil
}

// GetStorageAt returns the storage from the state at the given address, key and
// block number. The rpc.LatestBlockNumber and rpc.PendingBlockNumber meta block
// numbers are also allowed.
func (b *BlockChainAPI) GetStorageAt(
	ctx context.Context,
	address common.Address,
	storageSlot string,
	blockNumberOrHash rpc.BlockNumberOrHash,
) (hexutil.Bytes, error) {
	l := b.logger.With().
		Str("endpoint", "getStorageAt").
		Str("address", address.String()).
		Logger()

	if err := rateLimit(ctx, b.limiter, l); err != nil {
		return nil, err
	}

	key, _, err := decodeHash(storageSlot)
	if err != nil {
		return handleError[hexutil.Bytes](
			fmt.Errorf("%w: %w", errs.ErrInvalid, err),
			l,
			b.collector,
		)
	}

	evmHeight, err := b.getBlockNumber(&blockNumberOrHash)
	if err != nil {
		return handleError[hexutil.Bytes](err, l, b.collector)
	}

	result, err := b.evm.GetStorageAt(ctx, address, key, evmHeight)
	if err != nil {
		return handleError[hexutil.Bytes](err, l, b.collector)
	}

	return result[:], nil
}

func (b *BlockChainAPI) fetchBlockTransactions(
	ctx context.Context,
	block *models.Block,
) ([]*Transaction, error) {
	transactions := make([]*Transaction, 0)
	for _, txHash := range block.TransactionHashes {
		transaction, err := b.GetTransactionByHash(ctx, txHash)
		if err != nil {
			return nil, err
		}
		if transaction == nil {
			b.logger.Error().
				Str("tx-hash", txHash.String()).
				Uint64("evm-height", block.Height).
				Msg("not found a transaction the block references")

			continue
		}
		transactions = append(transactions, transaction)
	}

	return transactions, nil
}

func (b *BlockChainAPI) prepareBlockResponse(
	ctx context.Context,
	block *models.Block,
	fullTx bool,
) (*Block, error) {
	h, err := block.Hash()
	if err != nil {
		b.logger.Error().Err(err).Msg("failed to calculate hash for block by number")
		return nil, errs.ErrInternal
	}

	blockResponse := &Block{
		Hash:             h,
		Number:           hexutil.Uint64(block.Height),
		ParentHash:       block.ParentBlockHash,
		ReceiptsRoot:     block.ReceiptRoot,
		TransactionsRoot: block.TransactionHashRoot,
		Transactions:     block.TransactionHashes,
		Uncles:           []common.Hash{},
		GasLimit:         hexutil.Uint64(blockGasLimit),
		Nonce:            types.BlockNonce{0x1},
		Timestamp:        hexutil.Uint64(block.Timestamp),
		BaseFeePerGas:    hexutil.Big(*big.NewInt(0)),
		LogsBloom:        types.LogsBloom([]*types.Log{}),
		Miner:            evmTypes.CoinbaseAddress.ToCommon(),
	}

	blockBytes, err := block.ToBytes()
	if err != nil {
		return nil, err
	}
	blockSize := rlp.ListSize(uint64(len(blockBytes)))

	transactions, err := b.fetchBlockTransactions(ctx, block)
	if err != nil {
		return nil, err
	}

	if len(transactions) > 0 {
		totalGasUsed := hexutil.Uint64(0)
		logs := make([]*types.Log, 0)
		for _, tx := range transactions {
			txReceipt, err := b.receipts.GetByTransactionID(tx.Hash)
			if err != nil {
				return nil, err
			}
			totalGasUsed += hexutil.Uint64(txReceipt.GasUsed)
			logs = append(logs, txReceipt.Logs...)
			blockSize += tx.Size()
		}
		blockResponse.GasUsed = totalGasUsed
		// TODO(m-Peter): Consider if its worthwhile to move this in storage.
		blockResponse.LogsBloom = types.LogsBloom(logs)
	}
	blockResponse.Size = hexutil.Uint64(rlp.ListSize(blockSize))

	if fullTx {
		blockResponse.Transactions = transactions
	}

	return blockResponse, nil
}

func (b *BlockChainAPI) getBlockNumber(blockNumberOrHash *rpc.BlockNumberOrHash) (int64, error) {
	err := fmt.Errorf("%w: neither block number nor hash specified", errs.ErrInvalid)
	if blockNumberOrHash == nil {
		return 0, err
	}
	if number, ok := blockNumberOrHash.Number(); ok {
		return number.Int64(), nil
	}

	if hash, ok := blockNumberOrHash.Hash(); ok {
		evmHeight, err := b.blocks.GetHeightByID(hash)
		if err != nil {
			b.logger.Error().Err(err).Msg("failed to get block by hash")
			return 0, err
		}
		return int64(evmHeight), nil
	}

	return 0, err
}

// handleError takes in an error and in case the error is of type ErrEntityNotFound
// it returns nil instead of an error since that is according to the API spec,
// if the error is not of type ErrEntityNotFound it will return the error and the generic
// empty type.
func handleError[T any](err error, log zerolog.Logger, collector metrics.Collector) (T, error) {
	var (
		zero        T
		revertedErr *errs.RevertError
	)

	switch {
	// as per specification returning nil and nil for not found resources
	case errors.Is(err, errs.ErrEntityNotFound):
		return zero, nil
	case errors.Is(err, errs.ErrInvalid):
		return zero, err
	case errors.Is(err, errs.ErrFailedTransaction):
		return zero, err
	case errors.As(err, &revertedErr):
		return zero, revertedErr
	default:
		collector.ApiErrorOccurred()
		log.Error().Err(err).Msg("api error")
		return zero, errs.ErrInternal
	}
}

// decodeHash parses a hex-encoded 32-byte hash. The input may optionally
// be prefixed by 0x and can have a byte length up to 32.
func decodeHash(s string) (h common.Hash, inputLength int, err error) {
	if strings.HasPrefix(s, "0x") || strings.HasPrefix(s, "0X") {
		s = s[2:]
	}
	if (len(s) & 1) > 0 {
		s = "0" + s
	}
	b, err := hex.DecodeString(s)
	if err != nil {
		return common.Hash{}, 0, fmt.Errorf("invalid hex string: %s", s)
	}
	if len(b) > common.HashLength {
		return common.Hash{}, len(b), fmt.Errorf(
			"hex string too long, want at most 32 bytes, have %d bytes",
			len(b),
		)
	}
	return common.BytesToHash(b), len(b), nil
}

/*
Static responses section

The API endpoints bellow return a static response because the values are not relevant for Flow EVM implementation
or because it doesn't make sense yet to implement more complex solution
*/

// ChainId is the EIP-155 replay-protection chain id for the current Ethereum chain config.
//
// Note, this method does not conform to EIP-695 because the configured chain ID is always
// returned, regardless of the current head block. We used to return an error when the chain
// wasn't synced up to a block where EIP-155 is enabled, but this behavior caused issues
// in CL clients.
func (b *BlockChainAPI) ChainId(ctx context.Context) (*hexutil.Big, error) {
	return (*hexutil.Big)(b.config.EVMNetworkID), nil
}

// Coinbase is the address that mining rewards will be sent to (alias for Etherbase).
func (b *BlockChainAPI) Coinbase(ctx context.Context) (common.Address, error) {
	return b.config.Coinbase, nil
}

// GasPrice returns a suggestion for a gas price for legacy transactions.
func (b *BlockChainAPI) GasPrice(ctx context.Context) (*hexutil.Big, error) {
	return (*hexutil.Big)(b.config.GasPrice), nil
}

// GetUncleCountByBlockHash returns number of uncles in the block for the given block hash
func (b *BlockChainAPI) GetUncleCountByBlockHash(
	ctx context.Context,
	blockHash common.Hash,
) *hexutil.Uint {
	count := hexutil.Uint(0)
	return &count
}

// GetUncleCountByBlockNumber returns number of uncles in the block for the given block number
func (b *BlockChainAPI) GetUncleCountByBlockNumber(
	ctx context.Context,
	blockNumber rpc.BlockNumber,
) *hexutil.Uint {
	count := hexutil.Uint(0)
	return &count
}

// GetUncleByBlockHashAndIndex returns the uncle block for the given block hash and index.
func (b *BlockChainAPI) GetUncleByBlockHashAndIndex(
	ctx context.Context,
	blockHash common.Hash,
	index hexutil.Uint,
) (map[string]interface{}, error) {
	return map[string]interface{}{}, nil
}

// GetUncleByBlockNumberAndIndex returns the uncle block for the given block hash and index.
func (b *BlockChainAPI) GetUncleByBlockNumberAndIndex(
	ctx context.Context,
	blockNumber rpc.BlockNumber,
	index hexutil.Uint,
) (map[string]interface{}, error) {
	return map[string]interface{}{}, nil
}

// MaxPriorityFeePerGas returns a suggestion for a gas tip cap for dynamic fee transactions.
func (b *BlockChainAPI) MaxPriorityFeePerGas(ctx context.Context) (*hexutil.Big, error) {
	fee := hexutil.Big(*big.NewInt(1))
	return &fee, nil
}

// Mining returns true if client is actively mining new blocks.
// This can only return true for proof-of-work networks and may
// not be available in some clients since The Merge.
func (b *BlockChainAPI) Mining() bool {
	return false
}

// Hashrate returns the number of hashes per second that the
// node is mining with.
// This can only return true for proof-of-work networks and
// may not be available in some clients since The Merge.
func (b *BlockChainAPI) Hashrate() hexutil.Uint64 {
	return hexutil.Uint64(0)
}

/*
Not supported section

The API endpoints bellow return a non-supported error indicating the API requested is not supported (yet).
This is because a decision to not support this API was made either because we don't intend to support it
ever or we don't support it at this phase.
*/

// GetProof returns the Merkle-proof for a given account and optionally some storage keys.
func (b *BlockChainAPI) GetProof(
	ctx context.Context,
	address common.Address,
	storageKeys []string,
	blockNumberOrHash rpc.BlockNumberOrHash,
) (*AccountResult, error) {
	return nil, errs.NewEndpointNotSupportedError("eth_getProof")
}

// CreateAccessList creates an EIP-2930 type AccessList for the given transaction.
// Reexec and blockNumberOrHash can be specified to create the accessList on top of a certain state.
func (b *BlockChainAPI) CreateAccessList(
	ctx context.Context,
	args TransactionArgs,
	blockNumberOrHash *rpc.BlockNumberOrHash,
) (*AccessListResult, error) {
	return nil, errs.NewEndpointNotSupportedError("eth_createAccessList")
}<|MERGE_RESOLUTION|>--- conflicted
+++ resolved
@@ -184,13 +184,9 @@
 	defer span.End()
 
 	if b.config.IndexOnly {
-<<<<<<< HEAD
-		err := errs.ErrNotSupported
+		err := errs.ErrIndexOnlyMode
 		span.SetStatus(codes.Error, err.Error())
 		return common.Hash{}, err
-=======
-		return common.Hash{}, errs.ErrIndexOnlyMode
->>>>>>> 668e2d4b
 	}
 
 	l := b.logger.With().
