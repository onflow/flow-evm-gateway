package api

import (
	"context"
	_ "embed"
	"errors"
	"fmt"
	"math/big"

	evmTypes "github.com/onflow/flow-go/fvm/evm/types"
	"github.com/onflow/go-ethereum/common"
	"github.com/onflow/go-ethereum/common/hexutil"
	"github.com/onflow/go-ethereum/common/math"
	"github.com/onflow/go-ethereum/core/types"
	"github.com/onflow/go-ethereum/eth/filters"
	"github.com/onflow/go-ethereum/rpc"
	"github.com/rs/zerolog"
	"github.com/sethvargo/go-limiter"

	errs "github.com/onflow/flow-evm-gateway/api/errors"
	"github.com/onflow/flow-evm-gateway/config"
	"github.com/onflow/flow-evm-gateway/models"
	"github.com/onflow/flow-evm-gateway/services/logs"
	"github.com/onflow/flow-evm-gateway/services/requester"
	"github.com/onflow/flow-evm-gateway/storage"
	storageErrs "github.com/onflow/flow-evm-gateway/storage/errors"
)

const maxFeeHistoryBlockCount = 1024

func SupportedAPIs(
	blockChainAPI *BlockChainAPI,
	streamAPI *StreamAPI,
	pullAPI *PullAPI,
	debugAPI *DebugAPI,
	config *config.Config,
) []rpc.API {
	apis := []rpc.API{{
		Namespace: "eth",
		Service:   blockChainAPI,
	}, {
		Namespace: "eth",
		Service:   streamAPI,
	}, {
		Namespace: "eth",
		Service:   pullAPI,
	}, {
		Namespace: "web3",
		Service:   &Web3API{},
	}, {
		Namespace: "net",
		Service:   NewNetAPI(config),
	}, {
		Namespace: "txpool",
		Service:   NewTxPoolAPI(),
	}}

	// optional debug api
	if debugAPI != nil {
		apis = append(apis, rpc.API{
			Namespace: "debug",
			Service:   debugAPI,
		})
	}

	return apis
}

type BlockChainAPI struct {
	logger                zerolog.Logger
	config                *config.Config
	evm                   requester.Requester
	blocks                storage.BlockIndexer
	transactions          storage.TransactionIndexer
	receipts              storage.ReceiptIndexer
	accounts              storage.AccountIndexer
	indexingResumedHeight uint64
	limiter               limiter.Store
}

func NewBlockChainAPI(
	logger zerolog.Logger,
	config *config.Config,
	evm requester.Requester,
	blocks storage.BlockIndexer,
	transactions storage.TransactionIndexer,
	receipts storage.ReceiptIndexer,
	accounts storage.AccountIndexer,
	ratelimiter limiter.Store,
) (*BlockChainAPI, error) {
	// get the height from which the indexing resumed since the last restart, this is needed for syncing status.
	indexingResumedHeight, err := blocks.LatestEVMHeight()
	if err != nil {
		return nil, fmt.Errorf("failed to retrieve the indexing resumed height: %w", err)
	}

	return &BlockChainAPI{
		logger:                logger,
		config:                config,
		evm:                   evm,
		blocks:                blocks,
		transactions:          transactions,
		receipts:              receipts,
		accounts:              accounts,
		indexingResumedHeight: indexingResumedHeight,
		limiter:               ratelimiter,
	}, nil
}

// ChainId is the EIP-155 replay-protection chain id for the current Ethereum chain config.
//
// Note, this method does not conform to EIP-695 because the configured chain ID is always
// returned, regardless of the current head block. We used to return an error when the chain
// wasn't synced up to a block where EIP-155 is enabled, but this behavior caused issues
// in CL clients.
func (b *BlockChainAPI) ChainId(ctx context.Context) (*hexutil.Big, error) {
	return (*hexutil.Big)(b.config.EVMNetworkID), nil
}

// Coinbase is the address that mining rewards will be sent to (alias for Etherbase).
func (b *BlockChainAPI) Coinbase(ctx context.Context) (common.Address, error) {
	return b.config.Coinbase, nil
}

// GasPrice returns a suggestion for a gas price for legacy transactions.
func (b *BlockChainAPI) GasPrice(ctx context.Context) (*hexutil.Big, error) {
	return (*hexutil.Big)(b.config.GasPrice), nil
}

// BlockNumber returns the block number of the chain head.
func (b *BlockChainAPI) BlockNumber(ctx context.Context) (hexutil.Uint64, error) {
	if err := rateLimit(ctx, b.limiter, b.logger); err != nil {
		return 0, err
	}

	latestBlockHeight, err := b.blocks.LatestEVMHeight()
	if err != nil {
		return handleError[hexutil.Uint64](b.logger, err)
	}

	return hexutil.Uint64(latestBlockHeight), nil
}

// Syncing returns false in case the node is currently not syncing with the network.
// It can be up-to-date or has not yet received the latest block headers from its peers.
// In case it is synchronizing:
// - startingBlock: block number this node started to synchronize from
// - currentBlock:  block number this node is currently importing
// - highestBlock:  block number of the highest block header this node has received from peers
func (b *BlockChainAPI) Syncing(ctx context.Context) (interface{}, error) {
	if err := rateLimit(ctx, b.limiter, b.logger); err != nil {
		return nil, err
	}

	currentBlock, err := b.blocks.LatestEVMHeight()
	if err != nil {
		return nil, err
	}

	highestBlock, err := b.evm.GetLatestEVMHeight(context.Background())
	if err != nil {
		return nil, err
	}

	return SyncStatus{
		StartingBlock: hexutil.Uint64(b.indexingResumedHeight),
		CurrentBlock:  hexutil.Uint64(currentBlock),
		HighestBlock:  hexutil.Uint64(highestBlock),
	}, nil
}

// SendRawTransaction will add the signed transaction to the transaction pool.
// The sender is responsible for signing the transaction and using the correct nonce.
func (b *BlockChainAPI) SendRawTransaction(
	ctx context.Context,
	input hexutil.Bytes,
) (common.Hash, error) {
	if err := rateLimit(ctx, b.limiter, b.logger); err != nil {
		return common.Hash{}, err
	}

	id, err := b.evm.SendRawTransaction(ctx, input)
	if err != nil {
		var errGasPriceTooLow *errs.GasPriceTooLowError

		// handle typed errors
		switch {
		case errors.As(err, &errGasPriceTooLow):
			return common.Hash{}, errGasPriceTooLow
		case errors.Is(err, models.ErrInvalidEVMTransaction):
			return common.Hash{}, err
		default:
			return common.Hash{}, errs.ErrInternal
		}
<<<<<<< HEAD
=======
		return common.Hash{}, err
>>>>>>> f97114c1
	}

	return id, nil
}

// GetBalance returns the amount of wei for the given address in the state of the
// given block number. The rpc.LatestBlockNumber and rpc.PendingBlockNumber meta
// block numbers are also allowed.
func (b *BlockChainAPI) GetBalance(
	ctx context.Context,
	address common.Address,
	blockNumberOrHash *rpc.BlockNumberOrHash,
) (*hexutil.Big, error) {
	if err := rateLimit(ctx, b.limiter, b.logger); err != nil {
		return nil, err
	}

	evmHeight, err := b.getBlockNumber(blockNumberOrHash)
	if err != nil {
		return handleError[*hexutil.Big](b.logger, err)
	}

	balance, err := b.evm.GetBalance(ctx, address, evmHeight)
	if err != nil {
		return handleError[*hexutil.Big](b.logger, err)
	}

	return (*hexutil.Big)(balance), nil
}

// GetTransactionByHash returns the transaction for the given hash
func (b *BlockChainAPI) GetTransactionByHash(
	ctx context.Context,
	hash common.Hash,
) (*Transaction, error) {
	if err := rateLimit(ctx, b.limiter, b.logger); err != nil {
		return nil, err
	}

	tx, err := b.transactions.Get(hash)
	if err != nil {
		return handleError[*Transaction](b.logger, err)
	}

	txHash, err := tx.Hash()
	if err != nil {
		b.logger.Error().Err(err).Any("tx", tx).Msg("failed to calculate tx hash")
		return nil, errs.ErrInternal
	}

	rcp, err := b.receipts.GetByTransactionID(txHash)
	if err != nil {
		return handleError[*Transaction](b.logger, err)
	}

	return NewTransaction(tx, *rcp, *b.config)
}

// GetTransactionByBlockHashAndIndex returns the transaction for the given block hash and index.
func (b *BlockChainAPI) GetTransactionByBlockHashAndIndex(
	ctx context.Context,
	blockHash common.Hash,
	index hexutil.Uint,
) (*Transaction, error) {
	if err := rateLimit(ctx, b.limiter, b.logger); err != nil {
		return nil, err
	}

	block, err := b.blocks.GetByID(blockHash)
	if err != nil {
		return handleError[*Transaction](b.logger, err)
	}

	highestIndex := len(block.TransactionHashes) - 1
	if index > hexutil.Uint(highestIndex) {
		return nil, nil
	}

	txHash := block.TransactionHashes[index]
	tx, err := b.GetTransactionByHash(ctx, txHash)
	if err != nil {
		return handleError[*Transaction](b.logger, err)
	}

	return tx, nil
}

// GetTransactionByBlockNumberAndIndex returns the transaction for the given block number and index.
func (b *BlockChainAPI) GetTransactionByBlockNumberAndIndex(
	ctx context.Context,
	blockNumber rpc.BlockNumber,
	index hexutil.Uint,
) (*Transaction, error) {
	if err := rateLimit(ctx, b.limiter, b.logger); err != nil {
		return nil, err
	}

	block, err := b.blocks.GetByHeight(uint64(blockNumber))
	if err != nil {
		return handleError[*Transaction](b.logger, err)
	}

	if int(index) >= len(block.TransactionHashes) {
		return nil, nil
	}

	txHash := block.TransactionHashes[index]
	tx, err := b.GetTransactionByHash(ctx, txHash)
	if err != nil {
		return handleError[*Transaction](b.logger, err)
	}

	return tx, nil
}

// GetTransactionReceipt returns the transaction receipt for the given transaction hash.
func (b *BlockChainAPI) GetTransactionReceipt(
	ctx context.Context,
	hash common.Hash,
) (map[string]interface{}, error) {
	if err := rateLimit(ctx, b.limiter, b.logger); err != nil {
		return nil, err
	}

	tx, err := b.transactions.Get(hash)
	if err != nil {
		return handleError[map[string]interface{}](b.logger, err)
	}

	receipt, err := b.receipts.GetByTransactionID(hash)
	if err != nil {
		return handleError[map[string]interface{}](b.logger, err)
	}

	txReceipt, err := models.MarshalReceipt(receipt, tx)
	if err != nil {
		return handleError[map[string]interface{}](b.logger, err)
	}

	return txReceipt, nil
}

// GetBlockByHash returns the requested block. When fullTx is true all transactions in the block are returned in full
// detail, otherwise only the transaction hash is returned.
func (b *BlockChainAPI) GetBlockByHash(
	ctx context.Context,
	hash common.Hash,
	fullTx bool,
) (*Block, error) {
	if err := rateLimit(ctx, b.limiter, b.logger); err != nil {
		return nil, err
	}

	block, err := b.blocks.GetByID(hash)
	if err != nil {
		return handleError[*Block](b.logger, err)
	}

	apiBlock, err := b.prepareBlockResponse(ctx, block, fullTx)
	if err != nil {
		return handleError[*Block](b.logger, err)
	}

	return apiBlock, nil
}

// GetBlockByNumber returns the requested canonical block.
//   - When blockNr is -1 the chain pending block is returned.
//   - When blockNr is -2 the chain latest block is returned.
//   - When blockNr is -3 the chain finalized block is returned.
//   - When blockNr is -4 the chain safe block is returned.
//   - When fullTx is true all transactions in the block are returned, otherwise
//     only the transaction hash is returned.
func (b *BlockChainAPI) GetBlockByNumber(
	ctx context.Context,
	blockNumber rpc.BlockNumber,
	fullTx bool,
) (*Block, error) {
	if err := rateLimit(ctx, b.limiter, b.logger); err != nil {
		return nil, err
	}

	height := uint64(blockNumber)
	var err error
	// todo for now we treat all special blocks as latest, think which special statuses we can even support on Flow
	if blockNumber < 0 {
		height, err = b.blocks.LatestEVMHeight()
		if err != nil {
			return handleError[*Block](b.logger, err)
		}
	}

	block, err := b.blocks.GetByHeight(height)
	if err != nil {
		return handleError[*Block](b.logger, err)
	}

	apiBlock, err := b.prepareBlockResponse(ctx, block, fullTx)
	if err != nil {
		return handleError[*Block](b.logger, err)
	}

	return apiBlock, nil
}

// GetBlockReceipts returns the block receipts for the given block hash or number or tag.
func (b *BlockChainAPI) GetBlockReceipts(
	ctx context.Context,
	numHash rpc.BlockNumberOrHash,
) ([]*models.StorageReceipt, error) {
	if err := rateLimit(ctx, b.limiter, b.logger); err != nil {
		return nil, err
	}

	var (
		block *evmTypes.Block
		err   error
	)
	if numHash.BlockHash != nil {
		block, err = b.blocks.GetByID(*numHash.BlockHash)
	} else if numHash.BlockNumber != nil {
		block, err = b.blocks.GetByHeight(uint64(numHash.BlockNumber.Int64()))
	} else {
		return nil, errors.Join(
			errs.ErrInvalid,
			fmt.Errorf("block number or hash not provided"),
		)
	}
	if err != nil {
		return handleError[[]*models.StorageReceipt](b.logger, err)
	}

	receipts := make([]*models.StorageReceipt, len(block.TransactionHashes))
	for i, hash := range block.TransactionHashes {
		rcp, err := b.receipts.GetByTransactionID(hash)
		if err != nil {
			return handleError[[]*models.StorageReceipt](b.logger, err)
		}
		receipts[i] = rcp
	}

	return receipts, nil
}

// GetBlockTransactionCountByHash returns the number of transactions in the block with the given hash.
func (b *BlockChainAPI) GetBlockTransactionCountByHash(
	ctx context.Context,
	blockHash common.Hash,
) (*hexutil.Uint, error) {
	if err := rateLimit(ctx, b.limiter, b.logger); err != nil {
		return nil, err
	}

	block, err := b.blocks.GetByID(blockHash)
	if err != nil {
		return handleError[*hexutil.Uint](b.logger, err)
	}

	count := hexutil.Uint(len(block.TransactionHashes))
	return &count, nil
}

// GetBlockTransactionCountByNumber returns the number of transactions in the block with the given block number.
func (b *BlockChainAPI) GetBlockTransactionCountByNumber(
	ctx context.Context,
	blockNumber rpc.BlockNumber,
) (*hexutil.Uint, error) {
	if err := rateLimit(ctx, b.limiter, b.logger); err != nil {
		return nil, err
	}

	if blockNumber < rpc.EarliestBlockNumber {
		// todo handle block number for negative special values in all APIs
		return nil, errs.ErrNotSupported
	}

	block, err := b.blocks.GetByHeight(uint64(blockNumber))
	if err != nil {
		return handleError[*hexutil.Uint](b.logger, err)
	}

	count := hexutil.Uint(len(block.TransactionHashes))
	return &count, nil
}

// Call executes the given transaction on the state for the given block number.
// Additionally, the caller can specify a batch of contract for fields overriding.
// Note, this function doesn't make and changes in the state/blockchain and is
// useful to execute and retrieve values.
func (b *BlockChainAPI) Call(
	ctx context.Context,
	args TransactionArgs,
	blockNumberOrHash *rpc.BlockNumberOrHash,
	overrides *StateOverride,
	blockOverrides *BlockOverrides,
) (hexutil.Bytes, error) {
	if err := rateLimit(ctx, b.limiter, b.logger); err != nil {
		return nil, err
	}

	err := args.Validate()
	if err != nil {
		return nil, err
	}

	evmHeight, err := b.getBlockNumber(blockNumberOrHash)
	if err != nil {
		return handleError[hexutil.Bytes](b.logger, err)
	}

	tx, err := encodeTxFromArgs(args)
	if err != nil {
		return handleError[hexutil.Bytes](b.logger, err)
	}

	// Default address in case user does not provide one
	from := b.config.Coinbase
	if args.From != nil {
		from = *args.From
	}

	res, err := b.evm.Call(ctx, tx, from, evmHeight)
	if err != nil {
		// we debug output this error because the execution error is related to user input
		b.logger.Debug().Err(err).Msg("failed to execute call")
		return nil, err
	}

	return res, nil
}

// GetLogs returns logs matching the given argument that are stored within the state.
func (b *BlockChainAPI) GetLogs(
	ctx context.Context,
	criteria filters.FilterCriteria,
) ([]*types.Log, error) {
	if err := rateLimit(ctx, b.limiter, b.logger); err != nil {
		return nil, err
	}

	filter := logs.FilterCriteria{
		Addresses: criteria.Addresses,
		Topics:    criteria.Topics,
	}

	// if filter provided specific block ID
	if criteria.BlockHash != nil {
		return logs.
			NewIDFilter(*criteria.BlockHash, filter, b.blocks, b.receipts).
			Match()
	}

	// otherwise we use the block range as the filter

	// assign default values to latest block number, unless provided
	from := models.LatestBlockNumber
	if criteria.FromBlock != nil {
		from = criteria.FromBlock
	}
	to := models.LatestBlockNumber
	if criteria.ToBlock != nil {
		to = criteria.ToBlock
	}

	l, err := b.blocks.LatestEVMHeight()
	if err != nil {
		return handleError[[]*types.Log](b.logger, err)
	}
	latest := big.NewInt(int64(l))

	// if special value, use latest block number
	if from.Cmp(models.EarliestBlockNumber) < 0 {
		from = latest
	}
	if to.Cmp(models.EarliestBlockNumber) < 0 {
		to = latest
	}

	f, err := logs.NewRangeFilter(*from, *to, filter, b.receipts)
	if err != nil {
		return handleError[[]*types.Log](b.logger, err)
	}

	res, err := f.Match()
	if err != nil {
		return handleError[[]*types.Log](b.logger, err)
	}

	return res, nil
}

// GetTransactionCount returns the number of transactions the given address
// has sent for the given block number.
func (b *BlockChainAPI) GetTransactionCount(
	ctx context.Context,
	address common.Address,
	blockNumberOrHash *rpc.BlockNumberOrHash,
) (*hexutil.Uint64, error) {
	if err := rateLimit(ctx, b.limiter, b.logger); err != nil {
		return nil, err
	}

	evmHeight, err := b.getBlockNumber(blockNumberOrHash)
	if err != nil {
		return handleError[*hexutil.Uint64](b.logger, err)
	}

	networkNonce, err := b.evm.GetNonce(ctx, address, evmHeight)
	if err != nil {
		b.logger.Error().Err(err).Msg("get nonce on network failed")
		return handleError[*hexutil.Uint64](b.logger, err)
	}

	nonce, err := b.accounts.GetNonce(&address)
	if err != nil {
		b.logger.Error().Err(err).Msg("get nonce failed")
		return handleError[*hexutil.Uint64](b.logger, errs.ErrInternal)
	}

	// compare both until we gain confidence in db nonce tracking working correctly
	if nonce != networkNonce {
		b.logger.Error().
			Str("address", address.String()).
			Uint64("network-nonce", networkNonce).
			Uint64("db-nonce", nonce).
			Msg("network nonce does not equal db nonce")
	}

	return (*hexutil.Uint64)(&networkNonce), nil
}

// EstimateGas returns the lowest possible gas limit that allows the transaction to run
// successfully at block `blockNrOrHash`, or the latest block if `blockNrOrHash` is unspecified. It
// returns error if the transaction would revert or if there are unexpected failures. The returned
// value is capped by both `args.Gas` (if non-nil & non-zero) and the backend's RPCGasCap
// configuration (if non-zero).
func (b *BlockChainAPI) EstimateGas(
	ctx context.Context,
	args TransactionArgs,
	blockNumberOrHash *rpc.BlockNumberOrHash,
	overrides *StateOverride,
) (hexutil.Uint64, error) {
	if err := rateLimit(ctx, b.limiter, b.logger); err != nil {
		return 0, err
	}

	err := args.Validate()
	if err != nil {
		return 0, err
	}

	tx, err := encodeTxFromArgs(args)
	if err != nil {
		return hexutil.Uint64(blockGasLimit), nil // return block gas limit
	}

	// Default address in case user does not provide one
	from := b.config.Coinbase
	if args.From != nil {
		from = *args.From
	}

	estimatedGas, err := b.evm.EstimateGas(ctx, tx, from)
	if err != nil {
		b.logger.Error().Err(err).Msg("failed to estimate gas")
		return hexutil.Uint64(0), err
	}

	return hexutil.Uint64(estimatedGas), nil
}

// GetCode returns the code stored at the given address in
// the state for the given block number.
func (b *BlockChainAPI) GetCode(
	ctx context.Context,
	address common.Address,
	blockNumberOrHash *rpc.BlockNumberOrHash,
) (hexutil.Bytes, error) {
	if err := rateLimit(ctx, b.limiter, b.logger); err != nil {
		return nil, err
	}

	evmHeight, err := b.getBlockNumber(blockNumberOrHash)
	if err != nil {
		return handleError[hexutil.Bytes](b.logger, err)
	}

	code, err := b.evm.GetCode(ctx, address, evmHeight)
	if err != nil {
		b.logger.Error().Err(err).Msg("failed to retrieve account code")
		return handleError[hexutil.Bytes](b.logger, err)
	}

	return code, nil
}

// handleError takes in an error and in case the error is of type ErrNotFound
// it returns nil instead of an error since that is according to the API spec,
// if the error is not of type ErrNotFound it will return the error and the generic
// empty type.
func handleError[T any](log zerolog.Logger, err error) (T, error) {
	var zero T
	switch {
	// as per specification returning nil and nil for not found resources
	case errors.Is(err, storageErrs.ErrNotFound):
		return zero, nil
	case errors.Is(err, storageErrs.ErrInvalidRange):
		return zero, err
	case errors.Is(err, requester.ErrOutOfRange):
		return zero, fmt.Errorf("requested height is out of supported range")
	case errors.Is(err, errs.ErrInvalid):
		return zero, err
	default:
		log.Error().Err(err).Msg("api error")
		return zero, errs.ErrInternal
	}
}

func (b *BlockChainAPI) fetchBlockTransactions(
	ctx context.Context,
	block *evmTypes.Block,
) ([]*Transaction, error) {
	transactions := make([]*Transaction, 0)
	for _, txHash := range block.TransactionHashes {
		transaction, err := b.GetTransactionByHash(ctx, txHash)
		if err != nil {
			return nil, err
		}
		if transaction == nil {
			b.logger.Warn().
				Str("tx-hash", txHash.String()).
				Uint64("evm-height", block.Height).
				Msg("not found a transaction the block references")

			continue
		}
		transactions = append(transactions, transaction)
	}

	return transactions, nil
}

func (b *BlockChainAPI) prepareBlockResponse(
	ctx context.Context,
	block *evmTypes.Block,
	fullTx bool,
) (*Block, error) {
	h, err := block.Hash()
	if err != nil {
		b.logger.Error().Err(err).Msg("failed to calculate hash for block by number")
		return nil, errs.ErrInternal
	}

	blockResponse := &Block{
		Hash:          h,
		Number:        hexutil.Uint64(block.Height),
		ParentHash:    block.ParentBlockHash,
		ReceiptsRoot:  block.ReceiptRoot,
		Transactions:  block.TransactionHashes,
		Uncles:        []common.Hash{},
		GasLimit:      hexutil.Uint64(blockGasLimit),
		Nonce:         types.BlockNonce{0x1},
		Timestamp:     hexutil.Uint64(block.Timestamp),
		BaseFeePerGas: hexutil.Big(*big.NewInt(0)),
	}

	// todo remove after previewnet, temp fix to mock some of the timestamps
	if block.Timestamp == 0 {
		first := uint64(1715189257)
		blockTime := uint64(200)
		firstRecordedTimestampBlock := uint64(5493)

		diff := firstRecordedTimestampBlock - block.Height
		timestamp := first - blockTime*diff

		blockResponse.Timestamp = hexutil.Uint64(timestamp)
	}

	transactions, err := b.fetchBlockTransactions(ctx, block)
	if err != nil {
		return nil, err
	}
	if len(transactions) > 0 {
		totalGasUsed := hexutil.Uint64(0)
		logs := make([]*types.Log, 0)
		for _, tx := range transactions {
			txReceipt, err := b.receipts.GetByTransactionID(tx.Hash)
			if err != nil {
				return nil, err
			}
			totalGasUsed += tx.Gas
			logs = append(logs, txReceipt.Logs...)
		}
		blockResponse.GasUsed = totalGasUsed
		// TODO(m-Peter): Consider if its worthwhile to move this in storage.
		blockResponse.LogsBloom = types.LogsBloom(logs)
	}

	if fullTx {
		blockResponse.Transactions = transactions
	}

	return blockResponse, nil
}

func (b *BlockChainAPI) getBlockNumber(blockNumberOrHash *rpc.BlockNumberOrHash) (int64, error) {
	err := errors.Join(errs.ErrInvalid, fmt.Errorf("neither block number nor hash specified"))
	if blockNumberOrHash == nil {
		return 0, err
	}
	if number, ok := blockNumberOrHash.Number(); ok {
		return number.Int64(), nil
	}

	if hash, ok := blockNumberOrHash.Hash(); ok {
		evmHeight, err := b.blocks.GetHeightByID(hash)
		if err != nil {
			b.logger.Error().Err(err).Msg("failed to get block by hash")
			return 0, err
		}
		return int64(evmHeight), nil
	}

	return 0, err
}

// FeeHistory returns transaction base fee per gas and effective priority fee
// per gas for the requested/supported block range.
// blockCount: Requested range of blocks. Clients will return less than the
// requested range if not all blocks are available.
// lastBlock: Highest block of the requested range.
// rewardPercentiles: A monotonically increasing list of percentile values.
// For each block in the requested range, the transactions will be sorted in
// ascending order by effective tip per gas and the coresponding effective tip
// for the percentile will be determined, accounting for gas consumed.
func (b *BlockChainAPI) FeeHistory(
	ctx context.Context,
	blockCount math.HexOrDecimal64,
	lastBlock rpc.BlockNumber,
	rewardPercentiles []float64,
) (*FeeHistoryResult, error) {
	if blockCount > maxFeeHistoryBlockCount {
		return nil, fmt.Errorf("block count has to be between 1 and 1024")
	}

	lastBlockNumber := uint64(lastBlock)
	var err error
	if lastBlock < 0 {
		// From the special block tags, we only support "latest".
		lastBlockNumber, err = b.blocks.LatestEVMHeight()
		if err != nil {
			return nil, fmt.Errorf("could not fetch latest EVM block number")
		}
	}

	var (
		oldestBlock   *hexutil.Big
		baseFees      []*hexutil.Big
		rewards       [][]*hexutil.Big
		gasUsedRatios []float64
	)

	maxCount := uint64(blockCount)
	if maxCount > lastBlockNumber {
		maxCount = lastBlockNumber
	}

	blockRewards := make([]*hexutil.Big, len(rewardPercentiles))
	for i := range rewardPercentiles {
		blockRewards[i] = (*hexutil.Big)(b.config.GasPrice)
	}

	for i := maxCount; i >= uint64(1); i-- {
		// If the requested block count is 5, and the last block number
		// is 20, then we need the blocks [16, 17, 18, 19, 20] in this
		// specific order. The first block we fetch is 20 - 5 + 1 = 16.
		blockHeight := lastBlockNumber - i + 1
		block, err := b.blocks.GetByHeight(blockHeight)
		if err != nil {
			continue
		}

		if i == maxCount {
			oldestBlock = (*hexutil.Big)(big.NewInt(int64(block.Height)))
		}

		baseFees = append(baseFees, (*hexutil.Big)(big.NewInt(0)))

		rewards = append(rewards, blockRewards)

		gasUsedRatio := float64(block.TotalGasUsed) / float64(blockGasLimit)
		gasUsedRatios = append(gasUsedRatios, gasUsedRatio)
	}

	return &FeeHistoryResult{
		OldestBlock:  oldestBlock,
		Reward:       rewards,
		BaseFee:      baseFees,
		GasUsedRatio: gasUsedRatios,
	}, nil
}

/*
Static responses section

The API endpoints bellow return a static response because the values are not relevant for Flow EVM implementation
or because it doesn't make sense yet to implement more complex solution
*/

// GetUncleCountByBlockHash returns number of uncles in the block for the given block hash
func (b *BlockChainAPI) GetUncleCountByBlockHash(
	ctx context.Context,
	blockHash common.Hash,
) *hexutil.Uint {
	count := hexutil.Uint(0)
	return &count
}

// GetUncleCountByBlockNumber returns number of uncles in the block for the given block number
func (b *BlockChainAPI) GetUncleCountByBlockNumber(
	ctx context.Context,
	blockNumber rpc.BlockNumber,
) *hexutil.Uint {
	count := hexutil.Uint(0)
	return &count
}

// GetUncleByBlockHashAndIndex returns the uncle block for the given block hash and index.
func (b *BlockChainAPI) GetUncleByBlockHashAndIndex(
	ctx context.Context,
	blockHash common.Hash,
	index hexutil.Uint,
) (map[string]interface{}, error) {
	return map[string]interface{}{}, nil
}

// GetUncleByBlockNumberAndIndex returns the uncle block for the given block hash and index.
func (b *BlockChainAPI) GetUncleByBlockNumberAndIndex(
	ctx context.Context,
	blockNumber rpc.BlockNumber,
	index hexutil.Uint,
) (map[string]interface{}, error) {
	return map[string]interface{}{}, nil
}

// MaxPriorityFeePerGas returns a suggestion for a gas tip cap for dynamic fee transactions.
func (b *BlockChainAPI) MaxPriorityFeePerGas(ctx context.Context) (*hexutil.Big, error) {
	fee := hexutil.Big(*big.NewInt(1))
	return &fee, nil
}

// Mining returns true if client is actively mining new blocks.
// This can only return true for proof-of-work networks and may
// not be available in some clients since The Merge.
func (b *BlockChainAPI) Mining() bool {
	return false
}

// Hashrate returns the number of hashes per second that the
// node is mining with.
// This can only return true for proof-of-work networks and
// may not be available in some clients since The Merge.
func (b *BlockChainAPI) Hashrate() hexutil.Uint64 {
	return hexutil.Uint64(0)
}

/*
Not supported section

The API endpoints bellow return a non-supported error indicating the API requested is not supported (yet).
This is because a decision to not support this API was made either because we don't intend to support it
ever or we don't support it at this phase.
*/

// Accounts returns the collection of accounts this node manages.
func (b *BlockChainAPI) Accounts() []common.Address {
	return []common.Address{}
}

// Sign calculates an ECDSA signature for:
// keccak256("\x19Ethereum Signed Message:\n" + len(message) + message).
//
// Note, the produced signature conforms to the secp256k1 curve R, S and V values,
// where the V value will be 27 or 28 for legacy reasons.
//
// The account associated with addr must be unlocked.
//
// https://github.com/ethereum/wiki/wiki/JSON-RPC#eth_sign
func (b *BlockChainAPI) Sign(
	addr common.Address,
	data hexutil.Bytes,
) (hexutil.Bytes, error) {
	return nil, errs.ErrNotSupported
}

// SignTransaction will sign the given transaction with the from account.
// The node needs to have the private key of the account corresponding with
// the given from address and it needs to be unlocked.
func (b *BlockChainAPI) SignTransaction(
	ctx context.Context,
	args TransactionArgs,
) (*SignTransactionResult, error) {
	return nil, errs.ErrNotSupported
}

// SendTransaction creates a transaction for the given argument, sign it
// and submit it to the transaction pool.
func (b *BlockChainAPI) SendTransaction(
	ctx context.Context,
	args TransactionArgs,
) (common.Hash, error) {
	return common.Hash{}, errs.ErrNotSupported
}

// GetProof returns the Merkle-proof for a given account and optionally some storage keys.
func (b *BlockChainAPI) GetProof(
	ctx context.Context,
	address common.Address,
	storageKeys []string,
	blockNumberOrHash rpc.BlockNumberOrHash,
) (*AccountResult, error) {
	return nil, errs.ErrNotSupported
}

// GetStorageAt returns the storage from the state at the given address, key and
// block number. The rpc.LatestBlockNumber and rpc.PendingBlockNumber meta block
// numbers are also allowed.
func (b *BlockChainAPI) GetStorageAt(
	ctx context.Context,
	address common.Address,
	storageSlot string,
	blockNumberOrHash *rpc.BlockNumberOrHash,
) (hexutil.Bytes, error) {
	return nil, errs.ErrNotSupported
}

// CreateAccessList creates an EIP-2930 type AccessList for the given transaction.
// Reexec and blockNumberOrHash can be specified to create the accessList on top of a certain state.
func (b *BlockChainAPI) CreateAccessList(
	ctx context.Context,
	args TransactionArgs,
	blockNumberOrHash *rpc.BlockNumberOrHash,
) (*AccessListResult, error) {
	return nil, errs.ErrNotSupported
}<|MERGE_RESOLUTION|>--- conflicted
+++ resolved
@@ -192,10 +192,6 @@
 		default:
 			return common.Hash{}, errs.ErrInternal
 		}
-<<<<<<< HEAD
-=======
-		return common.Hash{}, err
->>>>>>> f97114c1
 	}
 
 	return id, nil
