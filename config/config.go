--- conflicted
+++ resolved
@@ -96,7 +96,6 @@
 	// TxRequestLimitDuration is the time interval upon which to enforce transaction submission
 	// rate limiting.
 	TxRequestLimitDuration time.Duration
-<<<<<<< HEAD
 	// TxBatchMode configures the gateway to send transactions in batches grouped by EOA address,
 	// to avoid the re-ordering issue for EOAs with a high-volume of transaction submission
 	// in small intervals.
@@ -104,7 +103,6 @@
 	// TxBatchInterval is the time interval upon which to submit the transaction batches to the
 	// Flow network.
 	TxBatchInterval time.Duration
-=======
 	// ExperimentalSoftFinalityEnabled enables the experimental soft finality feature which syncs
 	// EVM block and transaction data from the upstream Access node before the block is sealed.
 	// CAUTION: This feature is experimental and may return incorrect data in certain circumstances.
@@ -114,5 +112,4 @@
 	// of the events from the sealed block in the Flow network.
 	// CAUTION: This feature is experimental and will cause the node to halt if the events don't match.
 	ExperimentalSealingVerificationEnabled bool
->>>>>>> 092753c0
 }