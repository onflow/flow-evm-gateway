--- conflicted
+++ resolved
@@ -91,17 +91,10 @@
 	WalletEnabled bool
 	// WalletKey used for signing transactions
 	WalletKey *ecdsa.PrivateKey
-<<<<<<< HEAD
-	// PrometheusConfigFilePath is a path to a prometheus config file
-	PrometheusConfigFilePath string
-=======
-	// TEMP: Remove `HashCalculationHeightChange` after PreviewNet is reset
-	HashCalculationHeightChange uint64
 	// MetricsPort defines the port the metric server will listen to
 	MetricsPort int
 	// IndexOnly configures the gateway to not accept any transactions but only queries of the state
 	IndexOnly bool
->>>>>>> 45c74541
 }
 
 func FromFlags() (*Config, error) {
@@ -161,15 +154,8 @@
 	flag.StringVar(&cloudKMSKeyRingID, "coa-cloud-kms-key-ring-id", "", "The key ring ID where the KMS keys exist, e.g. 'tx-signing'")
 	flag.StringVar(&cloudKMSKeys, "coa-cloud-kms-keys", "", `Names of the KMS keys and their versions as a comma separated list, e.g. "gw-key-6@1,gw-key-7@1,gw-key-8@1"`)
 	flag.StringVar(&walletKey, "wallet-api-key", "", "ECDSA private key used for wallet APIs. WARNING: This should only be used locally or for testing, never in production.")
-<<<<<<< HEAD
-	flag.StringVar(&cfg.PrometheusConfigFilePath, "prometheus-config-file-path", "./metrics/prometheus.yml", "Path to the prometheus config file")
-=======
-	// TEMP: Only set this after the HCU containing the direct call
-	// hash calculation change has been successfully deployed.
-	flag.Uint64Var(&cfg.HashCalculationHeightChange, "hash-calc-height-change", 0, "Cadence height at which the direct call hash calculation changed")
 	flag.IntVar(&cfg.MetricsPort, "metrics-port", 8080, "Port for the metrics server")
 	flag.BoolVar(&cfg.IndexOnly, "index-only", false, "Run the gateway in index-only mode which only allows querying the state and indexing, but disallows sending transactions.")
->>>>>>> 45c74541
 	flag.Parse()
 
 	if coinbase == "" {
