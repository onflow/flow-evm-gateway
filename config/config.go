--- conflicted
+++ resolved
@@ -107,7 +107,6 @@
 	// TxBatchInterval is the time interval upon which to submit the transaction batches to the
 	// Flow network.
 	TxBatchInterval time.Duration
-<<<<<<< HEAD
 	// ExperimentalSoftFinalityEnabled enables the experimental soft finality feature which syncs
 	// EVM block and transaction data from the upstream Access node before the block is sealed.
 	// CAUTION: This feature is experimental and may return incorrect data in certain circumstances.
@@ -117,10 +116,8 @@
 	// of the events from the sealed block in the Flow network.
 	// CAUTION: This feature is experimental and will cause the node to halt if the events don't match.
 	ExperimentalSealingVerificationEnabled bool
-=======
 	// EOAActivityCacheTTL is the time interval used to track EOA activity. Tx send more
 	// frequently than this interval will be batched.
 	// Useful only when batch transaction submission is enabled.
 	EOAActivityCacheTTL time.Duration
->>>>>>> ea7b50de
 }