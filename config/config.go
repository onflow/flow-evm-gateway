package config

import (
	"crypto/ecdsa"
	"io"
	"math/big"
	"time"

	"github.com/onflow/flow-go-sdk"
	"github.com/onflow/flow-go-sdk/crypto"
	flowGoKMS "github.com/onflow/flow-go-sdk/crypto/cloudkms"
	flowGo "github.com/onflow/flow-go/model/flow"
	"github.com/onflow/go-ethereum/common"
	"github.com/rs/zerolog"
)

// Default InitCadenceHeight for initializing the database on a local emulator.
// TODO: temporary fix until https://github.com/onflow/flow-go/issues/5481 is
// fixed upstream and released.
const EmulatorInitCadenceHeight = uint64(0)

// Default InitCadenceHeight for initializing the database on a live network.
// We don't use 0 as it has a special meaning to represent latest block in the AN API context.
const LiveNetworkInitCadenceHeight = uint64(1)

type TxStateValidation string

const (
	LocalIndexValidation = "local-index"
	TxSealValidation     = "tx-seal"
)

type Config struct {
	// DatabaseDir is where the database should be stored.
	DatabaseDir string
	// AccessNodeHost defines the current spork Flow network AN host.
	AccessNodeHost string
	// AccessNodePreviousSporkHosts contains a list of the ANs hosts for each spork
	AccessNodePreviousSporkHosts []string
	// GRPCPort for the RPC API server
	RPCPort int
	// GRPCHost for the RPC API server
	RPCHost string
	// WSEnabled determines if the websocket server is enabled.
	WSEnabled bool
	// EVMNetworkID provides the EVM chain ID.
	EVMNetworkID *big.Int
	// FlowNetworkID is the Flow network ID that the EVM is hosted on (mainnet, testnet, emulator...)
	FlowNetworkID flowGo.ChainID
	// Coinbase is EVM address that collects the EVM operator fees collected
	// when transactions are being submitted.
	Coinbase common.Address
	// COAAddress is Flow address that holds COA account used for submitting transactions.
	COAAddress flow.Address
	// COAKey is Flow key to the COA account. WARNING: do not use in production
	COAKey crypto.PrivateKey
	// COACloudKMSKey is a Cloud KMS key that will be used for signing transactions.
	COACloudKMSKey *flowGoKMS.Key
	// GasPrice is a fixed gas price that will be used when submitting transactions.
	GasPrice *big.Int
	// InitCadenceHeight is used for initializing the database on a local emulator or a live network.
	InitCadenceHeight uint64
	// LogLevel defines how verbose the output log is
	LogLevel zerolog.Level
	// LogWriter defines the writer used for logging
	LogWriter io.Writer
	// RateLimit requests made by the client identified by IP over any protocol (ws/http).
	RateLimit uint64
	// Address header used to identified clients, usually set by the proxy
	AddressHeader string
	// FilterExpiry defines the time it takes for an idle filter to expire
	FilterExpiry time.Duration
	// ForceStartCadenceHeight will force set the starting Cadence height, this should be only used for testing or locally.
	ForceStartCadenceHeight uint64
	// WalletEnabled sets whether wallet APIs are enabled
	WalletEnabled bool
	// WalletKey used for signing transactions
	WalletKey *ecdsa.PrivateKey
	// MetricsPort defines the port the metric server will listen to
	MetricsPort int
	// IndexOnly configures the gateway to not accept any transactions but only queries of the state
	IndexOnly bool
	// ProfilerEnabled sets whether the profiler server is enabled
	ProfilerEnabled bool
	// ProfilerHost is the host for the profiler server will listen to (e.g. localhost, 0.0.0.0)
	ProfilerHost string
	// ProfilerPort is the port for the profiler server
	ProfilerPort int
	// TxStateValidation sets the transaction validation mechanism. It can validate
	// using the local state index, or wait for the outer Flow transaction to seal.
	TxStateValidation string
<<<<<<< HEAD
	// ExperimentalSoftFinalityEnabled enables the experimental soft finality feature which syncs
	// EVM block and transaction data from the upstream Access node before the block is sealed.
	// CAUTION: This feature is experimental and may return incorrect data in certain circumstances.
	ExperimentalSoftFinalityEnabled bool
	// ExperimentalSealingVerificationEnabled enables the experimental sealing verification feature
	// which verifies the hash of the EVM events ingested by the requester engine match the hash
	// of the events from the sealed block in the Flow network.
	// CAUTION: This feature is experimental and will cause the node to halt if the events don't match.
	ExperimentalSealingVerificationEnabled bool
=======
	// TxRequestLimit is the number of transaction submissions to allow per interval.
	TxRequestLimit uint64
	// TxRequestLimitDuration is the time interval upon which to enforce transaction submission
	// rate limiting.
	TxRequestLimitDuration time.Duration
>>>>>>> 44ca5b43
}<|MERGE_RESOLUTION|>--- conflicted
+++ resolved
@@ -89,7 +89,11 @@
 	// TxStateValidation sets the transaction validation mechanism. It can validate
 	// using the local state index, or wait for the outer Flow transaction to seal.
 	TxStateValidation string
-<<<<<<< HEAD
+	// TxRequestLimit is the number of transaction submissions to allow per interval.
+	TxRequestLimit uint64
+	// TxRequestLimitDuration is the time interval upon which to enforce transaction submission
+	// rate limiting.
+	TxRequestLimitDuration time.Duration
 	// ExperimentalSoftFinalityEnabled enables the experimental soft finality feature which syncs
 	// EVM block and transaction data from the upstream Access node before the block is sealed.
 	// CAUTION: This feature is experimental and may return incorrect data in certain circumstances.
@@ -99,11 +103,4 @@
 	// of the events from the sealed block in the Flow network.
 	// CAUTION: This feature is experimental and will cause the node to halt if the events don't match.
 	ExperimentalSealingVerificationEnabled bool
-=======
-	// TxRequestLimit is the number of transaction submissions to allow per interval.
-	TxRequestLimit uint64
-	// TxRequestLimitDuration is the time interval upon which to enforce transaction submission
-	// rate limiting.
-	TxRequestLimitDuration time.Duration
->>>>>>> 44ca5b43
 }