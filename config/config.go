package config

import (
	"crypto/ecdsa"
	"flag"
	"fmt"
	"io"
	"math/big"
	"os"
	"strings"
	"time"

	"github.com/goccy/go-json"
	"github.com/onflow/flow-go-sdk"
	"github.com/onflow/flow-go-sdk/crypto"
	flowGoKMS "github.com/onflow/flow-go-sdk/crypto/cloudkms"
	"github.com/onflow/flow-go/fvm/evm/types"
	flowGo "github.com/onflow/flow-go/model/flow"
	"github.com/onflow/go-ethereum/common"
	gethCrypto "github.com/onflow/go-ethereum/crypto"
	"github.com/rs/zerolog"
)

// Default InitCadenceHeight for initializing the database on a local emulator.
// TODO: temporary fix until https://github.com/onflow/flow-go/issues/5481 is
// fixed upstream and released.
const EmulatorInitCadenceHeight = uint64(0)

// Default InitCadenceHeight for initializing the database on a live network.
// We don't use 0 as it has a special meaning to represent latest block in the AN API context.
const LiveNetworkInitCadenceHeght = uint64(1)

type Config struct {
	// DatabaseDir is where the database should be stored.
	DatabaseDir string
	// AccessNodeHost defines the current spork Flow network AN host.
	AccessNodeHost string
	// AccessNodePreviousSporkHosts contains a list of the ANs hosts for each spork
	AccessNodePreviousSporkHosts []string
	// GRPCPort for the RPC API server
	RPCPort int
	// GRPCHost for the RPC API server
	RPCHost string
	// WSEnabled determines if the websocket server is enabled.
	WSEnabled bool
	// EVMNetworkID provides the EVM chain ID.
	EVMNetworkID *big.Int
	// FlowNetworkID is the Flow network ID that the EVM is hosted on (mainnet, testnet, emulator...)
	FlowNetworkID flowGo.ChainID
	// Coinbase is EVM address that collects the EVM operator fees collected
	// when transactions are being submitted.
	Coinbase common.Address
	// COAAddress is Flow address that holds COA account used for submitting transactions.
	COAAddress flow.Address
	// COAKey is Flow key to the COA account. WARNING: do not use in production
	COAKey crypto.PrivateKey
	// COAKeys is a slice of all the keys that will be used in key-rotation mechanism.
	COAKeys []crypto.PrivateKey
	// COACloudKMSKeys is a slice of all the keys and their versions that will be used in Cloud KMS key-rotation mechanism.
	COACloudKMSKeys []flowGoKMS.Key
	// CreateCOAResource indicates if the COA resource should be auto-created on
	// startup if one doesn't exist in the COA Flow address account
	CreateCOAResource bool
	// GasPrice is a fixed gas price that will be used when submitting transactions.
	GasPrice *big.Int
	// InitCadenceHeight is used for initializing the database on a local emulator or a live network.
	InitCadenceHeight uint64
	// LogLevel defines how verbose the output log is
	LogLevel zerolog.Level
	// LogWriter defines the writer used for logging
	LogWriter io.Writer
	// RateLimit requests made by the client identified by IP over any protocol (ws/http).
	RateLimit uint64
	// Address header used to identified clients, usually set by the proxy
	AddressHeader string
	// StreamLimit rate-limits the events sent to the client within 1 second time interval.
	StreamLimit float64
	// StreamTimeout defines the timeout the server waits for the event to be sent to the client.
	StreamTimeout time.Duration
	// FilterExpiry defines the time it takes for an idle filter to expire
	FilterExpiry time.Duration
	// ForceStartCadenceHeight will force set the starting Cadence height, this should be only used for testing or locally.
	ForceStartCadenceHeight uint64
	// HeartbeatInterval sets custom heartbeat interval for events
	HeartbeatInterval uint64
	// TracesBucketName sets the GCP bucket name where transaction traces are being stored.
	TracesBucketName string
	// TracesEnabled sets whether the node is supporting transaction traces.
	TracesEnabled bool
	// WalletEnabled sets whether wallet APIs are enabled
	WalletEnabled bool
	// WalletKey used for signing transactions
	WalletKey *ecdsa.PrivateKey
	// MetricsPort defines the port the metric server will listen to
	MetricsPort int
	// IndexOnly configures the gateway to not accept any transactions but only queries of the state
	IndexOnly bool
}

func FromFlags() (*Config, error) {
	cfg := &Config{}
	var (
		coinbase,
		gas,
		coa,
		key,
		keysPath,
		flowNetwork,
		logLevel,
		logWriter,
		filterExpiry,
		accessSporkHosts,
		cloudKMSKeys,
		cloudKMSProjectID,
		cloudKMSLocationID,
		cloudKMSKeyRingID,
		walletKey string

		streamTimeout int

		initHeight,
		forceStartHeight uint64
	)

	// parse from flags
	flag.StringVar(&cfg.DatabaseDir, "database-dir", "./db", "Path to the directory for the database")
	flag.StringVar(&cfg.RPCHost, "rpc-host", "", "Host for the RPC API server")
	flag.IntVar(&cfg.RPCPort, "rpc-port", 8545, "Port for the RPC API server")
	flag.BoolVar(&cfg.WSEnabled, "ws-enabled", false, "Enable websocket connections")
	flag.StringVar(&cfg.AccessNodeHost, "access-node-grpc-host", "localhost:3569", "Host to the flow access node gRPC API")
	flag.StringVar(&accessSporkHosts, "access-node-spork-hosts", "", `Previous spork AN hosts, defined following the schema: {host1},{host2} as a comma separated list (e.g. "host-1.com,host2.com")`)
	flag.StringVar(&flowNetwork, "flow-network-id", "flow-emulator", "Flow network ID (flow-emulator, flow-previewnet, flow-testnet, flow-mainnet)")
	flag.StringVar(&coinbase, "coinbase", "", "Coinbase address to use for fee collection")
	flag.Uint64Var(&initHeight, "init-cadence-height", 0, "Define the Cadence block height at which to start the indexing, if starting on a new network this flag should not be used.")
	flag.StringVar(&gas, "gas-price", "1", "Static gas price used for EVM transactions")
	flag.StringVar(&coa, "coa-address", "", "Flow address that holds COA account used for submitting transactions")
	flag.StringVar(&key, "coa-key", "", "Private key value for the COA address used for submitting transactions")
	flag.StringVar(&keysPath, "coa-key-file", "", "File path that contains JSON array of COA keys used in key-rotation mechanism, this is exclusive with coa-key flag.")
	flag.BoolVar(&cfg.CreateCOAResource, "coa-resource-create", false, "Auto-create the COA resource in the Flow COA account provided if one doesn't exist")
	flag.StringVar(&logLevel, "log-level", "debug", "Define verbosity of the log output ('debug', 'info', 'warn', 'error', 'fatal', 'panic')")
	flag.StringVar(&logWriter, "log-writer", "stderr", "Log writer used for output ('stderr', 'console')")
	flag.Float64Var(&cfg.StreamLimit, "stream-limit", 10, "Rate-limits the events sent to the client within one second")
	flag.Uint64Var(&cfg.RateLimit, "rate-limit", 50, "Rate-limit requests per second made by the client over any protocol (ws/http)")
	flag.StringVar(&cfg.AddressHeader, "address-header", "", "Address header that contains the client IP, this is useful when the server is behind a proxy that sets the source IP of the client. Leave empty if no proxy is used.")
	flag.Uint64Var(&cfg.HeartbeatInterval, "heartbeat-interval", 100, "Heartbeat interval for AN event subscription")
	flag.IntVar(&streamTimeout, "stream-timeout", 3, "Defines the timeout in seconds the server waits for the event to be sent to the client")
	flag.Uint64Var(&forceStartHeight, "force-start-height", 0, "Force set starting Cadence height. WARNING: This should only be used locally or for testing, never in production.")
	flag.StringVar(&filterExpiry, "filter-expiry", "5m", "Filter defines the time it takes for an idle filter to expire")
	flag.StringVar(&cfg.TracesBucketName, "traces-gcp-bucket", "", "GCP bucket name where transaction traces are stored")
	flag.StringVar(&cloudKMSProjectID, "coa-cloud-kms-project-id", "", "The project ID containing the KMS keys, e.g. 'flow-evm-gateway'")
	flag.StringVar(&cloudKMSLocationID, "coa-cloud-kms-location-id", "", "The location ID where the key ring is grouped into, e.g. 'global'")
	flag.StringVar(&cloudKMSKeyRingID, "coa-cloud-kms-key-ring-id", "", "The key ring ID where the KMS keys exist, e.g. 'tx-signing'")
	flag.StringVar(&cloudKMSKeys, "coa-cloud-kms-keys", "", `Names of the KMS keys and their versions as a comma separated list, e.g. "gw-key-6@1,gw-key-7@1,gw-key-8@1"`)
	flag.StringVar(&walletKey, "wallet-api-key", "", "ECDSA private key used for wallet APIs. WARNING: This should only be used locally or for testing, never in production.")
	flag.IntVar(&cfg.MetricsPort, "metrics-port", 9091, "Port for the metrics server")
	flag.BoolVar(&cfg.IndexOnly, "index-only", false, "Run the gateway in index-only mode which only allows querying the state and indexing, but disallows sending transactions.")
	flag.Parse()

	if coinbase == "" {
		return nil, fmt.Errorf("coinbase EVM address required")
	}
	cfg.Coinbase = common.HexToAddress(coinbase)
	if g, ok := new(big.Int).SetString(gas, 10); ok {
		cfg.GasPrice = g
	}

	cfg.COAAddress = flow.HexToAddress(coa)
	if cfg.COAAddress == flow.EmptyAddress {
		return nil, fmt.Errorf("COA address value is the empty address")
	}

	if key != "" {
		pkey, err := crypto.DecodePrivateKeyHex(crypto.ECDSA_P256, key)
		if err != nil {
			return nil, fmt.Errorf("invalid COA private key: %w", err)
		}
		cfg.COAKey = pkey
	} else if keysPath != "" {
		raw, err := os.ReadFile(keysPath)
		if err != nil {
			return nil, fmt.Errorf("could not read the file containing list of keys for key-rotation mechanism, check if coa-key-file specifies valid path: %w", err)
		}
		var keysJSON []string
		if err := json.Unmarshal(raw, &keysJSON); err != nil {
			return nil, fmt.Errorf("could not parse file containing the list of keys for key-rotation, make sure keys are in JSON array format: %w", err)
		}

		cfg.COAKeys = make([]crypto.PrivateKey, len(keysJSON))
		for i, k := range keysJSON {
			pk, err := crypto.DecodePrivateKeyHex(crypto.ECDSA_P256, k) // todo support different algos
			if err != nil {
				return nil, fmt.Errorf("a key from the COA key list file is not valid, key %s, error: %w", k, err)
			}
			cfg.COAKeys[i] = pk
		}
	} else if cloudKMSKeys != "" {
		if cloudKMSProjectID == "" || cloudKMSLocationID == "" || cloudKMSKeyRingID == "" {
			return nil, fmt.Errorf(
				"using coa-cloud-kms-keys requires also coa-cloud-kms-project-id & coa-cloud-kms-location-id & coa-cloud-kms-key-ring-id",
			)
		}

		kmsKeys := strings.Split(cloudKMSKeys, ",")
		cfg.COACloudKMSKeys = make([]flowGoKMS.Key, len(kmsKeys))
		for i, key := range kmsKeys {
			// key has the form "{keyID}@{keyVersion}"
			keyParts := strings.Split(key, "@")
			if len(keyParts) != 2 {
				return nil, fmt.Errorf("wrong format for Cloud KMS key: %s", key)
			}
			cfg.COACloudKMSKeys[i] = flowGoKMS.Key{
				ProjectID:  cloudKMSProjectID,
				LocationID: cloudKMSLocationID,
				KeyRingID:  cloudKMSKeyRingID,
				KeyID:      keyParts[0],
				KeyVersion: keyParts[1],
			}
		}
	} else {
		return nil, fmt.Errorf(
			"must either provide coa-key / coa-key-path / coa-cloud-kms-keys",
		)
	}

<<<<<<< HEAD
	switch evmNetwork {
	case "previewnet":
		cfg.EVMNetworkID = types.FlowEVMPreviewNetChainID
	case "testnet":
		cfg.EVMNetworkID = types.FlowEVMTestNetChainID
	case "mainnet":
		cfg.EVMNetworkID = types.FlowEVMMainNetChainID
	default:
		return nil, fmt.Errorf("EVM network ID: %s not supported", evmNetwork)
	}

=======
>>>>>>> d5ce0c7a
	switch flowNetwork {
	case "flow-previewnet":
		cfg.FlowNetworkID = flowGo.Previewnet
		cfg.EVMNetworkID = types.FlowEVMPreviewNetChainID
		cfg.InitCadenceHeight = LiveNetworkInitCadenceHeght
	case "flow-emulator":
		cfg.FlowNetworkID = flowGo.Emulator
		cfg.EVMNetworkID = types.FlowEVMPreviewNetChainID
		cfg.InitCadenceHeight = EmulatorInitCadenceHeight
	case "flow-testnet":
		cfg.FlowNetworkID = flowGo.Testnet
		cfg.EVMNetworkID = types.FlowEVMTestNetChainID
		cfg.InitCadenceHeight = LiveNetworkInitCadenceHeght
	case "flow-mainnet":
		cfg.FlowNetworkID = flowGo.Mainnet
		cfg.EVMNetworkID = types.FlowEVMMainNetChainID
		cfg.InitCadenceHeight = LiveNetworkInitCadenceHeght
	default:
		return nil, fmt.Errorf(
<<<<<<< HEAD
			"flow network ID: %s not supported, valid values are 'flow-previewnet' / 'flow-emulator' / 'flow-testnet'",
=======
			"flow network ID: %s not supported, valid values are ('flow-emulator', 'flow-previewnet', 'flow-testnet', 'flow-mainnet')",
>>>>>>> d5ce0c7a
			flowNetwork,
		)
	}

	// if a specific value was provided use it
	if initHeight != 0 {
		cfg.InitCadenceHeight = initHeight
	}

	// configure logging
	switch logLevel {
	case "debug":
		cfg.LogLevel = zerolog.DebugLevel
	case "info":
		cfg.LogLevel = zerolog.InfoLevel
	case "warn":
		cfg.LogLevel = zerolog.WarnLevel
	case "error":
		cfg.LogLevel = zerolog.ErrorLevel
	case "fatal":
		cfg.LogLevel = zerolog.FatalLevel
	case "panic":
		cfg.LogLevel = zerolog.PanicLevel
	}

	if logWriter == "stderr" {
		cfg.LogWriter = os.Stderr
	} else {
		cfg.LogWriter = zerolog.NewConsoleWriter()
	}

	cfg.StreamTimeout = time.Second * time.Duration(streamTimeout)

	exp, err := time.ParseDuration(filterExpiry)
	if err != nil {
		return nil, fmt.Errorf("invalid unit %s for filter expiry: %w", filterExpiry, err)
	}
	cfg.FilterExpiry = exp

	if accessSporkHosts != "" {
		heightHosts := strings.Split(accessSporkHosts, ",")
		cfg.AccessNodePreviousSporkHosts = append(cfg.AccessNodePreviousSporkHosts, heightHosts...)
	}

	if forceStartHeight != 0 {
		cfg.ForceStartCadenceHeight = forceStartHeight
	}

	cfg.TracesEnabled = cfg.TracesBucketName != ""

	if walletKey != "" {
		k, err := gethCrypto.HexToECDSA(walletKey)
		if err != nil {
			return nil, fmt.Errorf("invalid private key for wallet API: %w", err)
		}

		cfg.WalletKey = k
		cfg.WalletEnabled = true
	}

	// todo validate Config values
	return cfg, nil
}<|MERGE_RESOLUTION|>--- conflicted
+++ resolved
@@ -222,20 +222,6 @@
 		)
 	}
 
-<<<<<<< HEAD
-	switch evmNetwork {
-	case "previewnet":
-		cfg.EVMNetworkID = types.FlowEVMPreviewNetChainID
-	case "testnet":
-		cfg.EVMNetworkID = types.FlowEVMTestNetChainID
-	case "mainnet":
-		cfg.EVMNetworkID = types.FlowEVMMainNetChainID
-	default:
-		return nil, fmt.Errorf("EVM network ID: %s not supported", evmNetwork)
-	}
-
-=======
->>>>>>> d5ce0c7a
 	switch flowNetwork {
 	case "flow-previewnet":
 		cfg.FlowNetworkID = flowGo.Previewnet
@@ -255,11 +241,7 @@
 		cfg.InitCadenceHeight = LiveNetworkInitCadenceHeght
 	default:
 		return nil, fmt.Errorf(
-<<<<<<< HEAD
-			"flow network ID: %s not supported, valid values are 'flow-previewnet' / 'flow-emulator' / 'flow-testnet'",
-=======
 			"flow network ID: %s not supported, valid values are ('flow-emulator', 'flow-previewnet', 'flow-testnet', 'flow-mainnet')",
->>>>>>> d5ce0c7a
 			flowNetwork,
 		)
 	}
