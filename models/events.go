package models

import (
	"strings"

	"github.com/onflow/cadence"
	"github.com/onflow/flow-go-sdk"
	"github.com/onflow/flow-go/fvm/evm/types"
	"golang.org/x/exp/slices"
)

// isBlockExecutedEvent checks whether the given event contains block executed data.
func isBlockExecutedEvent(event cadence.Event) bool {
	if event.EventType == nil {
		return false
	}
	return strings.Contains(event.EventType.ID(), string(types.EventTypeBlockExecuted))
}

// isTransactionExecutedEvent checks whether the given event contains transaction executed data.
func isTransactionExecutedEvent(event cadence.Event) bool {
	if event.EventType == nil {
		return false
	}
	return strings.Contains(event.EventType.ID(), string(types.EventTypeTransactionExecuted))
}

type CadenceEvents struct {
	events flow.BlockEvents
}

func NewCadenceEvents(events flow.BlockEvents) *CadenceEvents {
	return &CadenceEvents{events: events}
}

// Blocks finds the block evm events and decodes it into the blocks slice,
// if no block events are found nil slice is returned.
//
// Return values:
// blocks, nil - if blocks are found
// nil, nil - if no block are found
// nil, err - unexpected error
func (c *CadenceEvents) Blocks() ([]*types.Block, error) {
	blocks := make([]*types.Block, 0)
	for _, e := range c.events.Events {
		if isBlockExecutedEvent(e.Value) {
			block, err := decodeBlock(e.Value)
			if err != nil {
				return nil, err
			}
			blocks = append(blocks, block)
		}
	}

	// make sure order of heights is ordered, this is safety check
	slices.SortFunc(blocks, func(a, b *types.Block) int {
		return int(a.Height - b.Height)
	})

	return blocks, nil
}

// Transactions finds all the transactions evm events and decodes them into transaction slice,
// if no transactions is found nil is returned.
//
// Return values:
// []transaction, nil - if transactions are found
// nil, nil - if no transactions are found
// nil, err - unexpected error
func (c *CadenceEvents) Transactions() ([]Transaction, []*StorageReceipt, error) {
	txs := make([]Transaction, 0)
	rcps := make([]*StorageReceipt, 0)
<<<<<<< HEAD
	blocks, err := c.Blocks()
	if err != nil {
		return nil, nil, err
	}

=======

	cumulativeGasUsed := uint64(0)
	var lastReceipt *StorageReceipt
>>>>>>> 169de8f3
	for _, e := range c.events.Events {
		if isTransactionExecutedEvent(e.Value) {
			tx, receipt, err := decodeTransactionEvent(e.Value)
			if err != nil {
				return nil, nil, err
			}
			for _, block := range blocks {
				if receipt.BlockNumber.Uint64() == block.Height {
					blockHash, err := block.Hash()
					if err != nil {
						return nil, nil, err
					}
					receipt.BlockHash = blockHash
				}
			}

			if lastReceipt != nil && lastReceipt.BlockNumber.Cmp(receipt.BlockNumber) == 0 {
				cumulativeGasUsed += lastReceipt.GasUsed
				receipt.CumulativeGasUsed = cumulativeGasUsed
			} else {
				cumulativeGasUsed = receipt.GasUsed
				receipt.CumulativeGasUsed = cumulativeGasUsed
			}

			lastReceipt = receipt

			txs = append(txs, tx)
			rcps = append(rcps, receipt)
		}
	}

	return txs, rcps, nil
}

// Empty checks if there are any evm block or transactions events.
// If there are no evm block or transactions events this is a heartbeat
// event that is broadcast in intervals.
func (c *CadenceEvents) Empty() bool {
	for _, e := range c.events.Events {
		if isTransactionExecutedEvent(e.Value) || isBlockExecutedEvent(e.Value) {
			return false
		}
	}

	return true
}

// CadenceHeight returns the Flow Cadence height at which the events
// were emitted.
func (c *CadenceEvents) CadenceHeight() uint64 {
	return c.events.Height
}

// CadenceBlockID returns the Flow Cadence block ID.
func (c *CadenceEvents) CadenceBlockID() flow.Identifier {
	return c.events.BlockID
}

// Length of the Cadence events emitted.
func (c *CadenceEvents) Length() int {
	return len(c.events.Events)
}

// BlockEvents is a wrapper around events streamed, and it also contains an error
type BlockEvents struct {
	Events *CadenceEvents
	Err    error
}

func NewBlockEvents(events flow.BlockEvents) BlockEvents {
	return BlockEvents{
		Events: NewCadenceEvents(events),
	}
}

func NewBlockEventsError(err error) BlockEvents {
	return BlockEvents{
		Err: err,
	}
}<|MERGE_RESOLUTION|>--- conflicted
+++ resolved
@@ -5,6 +5,7 @@
 
 	"github.com/onflow/cadence"
 	"github.com/onflow/flow-go-sdk"
+	"github.com/onflow/flow-go/fvm/evm/events"
 	"github.com/onflow/flow-go/fvm/evm/types"
 	"golang.org/x/exp/slices"
 )
@@ -14,7 +15,7 @@
 	if event.EventType == nil {
 		return false
 	}
-	return strings.Contains(event.EventType.ID(), string(types.EventTypeBlockExecuted))
+	return strings.Contains(event.EventType.ID(), string(events.EventTypeBlockExecuted))
 }
 
 // isTransactionExecutedEvent checks whether the given event contains transaction executed data.
@@ -22,7 +23,7 @@
 	if event.EventType == nil {
 		return false
 	}
-	return strings.Contains(event.EventType.ID(), string(types.EventTypeTransactionExecuted))
+	return strings.Contains(event.EventType.ID(), string(events.EventTypeTransactionExecuted))
 }
 
 type CadenceEvents struct {
@@ -70,17 +71,14 @@
 func (c *CadenceEvents) Transactions() ([]Transaction, []*StorageReceipt, error) {
 	txs := make([]Transaction, 0)
 	rcps := make([]*StorageReceipt, 0)
-<<<<<<< HEAD
+
 	blocks, err := c.Blocks()
 	if err != nil {
 		return nil, nil, err
 	}
 
-=======
-
 	cumulativeGasUsed := uint64(0)
 	var lastReceipt *StorageReceipt
->>>>>>> 169de8f3
 	for _, e := range c.events.Events {
 		if isTransactionExecutedEvent(e.Value) {
 			tx, receipt, err := decodeTransactionEvent(e.Value)
