--- conflicted
+++ resolved
@@ -41,15 +41,10 @@
 	receipt *gethTypes.Receipt,
 	revertReason []byte,
 	precompiledCalls []byte,
-<<<<<<< HEAD
 	coinbase common.Address,
 	random common.Hash,
-) *StorageReceipt {
-	return &StorageReceipt{
-=======
 ) *Receipt {
 	return &Receipt{
->>>>>>> 808db375
 		Type:              receipt.Type,
 		PostState:         receipt.PostState,
 		Status:            receipt.Status,
