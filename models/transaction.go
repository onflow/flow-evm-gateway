--- conflicted
+++ resolved
@@ -198,17 +198,13 @@
 		revertReason = txEvent.ReturnedData
 	}
 
-<<<<<<< HEAD
-	receipt := NewStorageReceipt(
+	receipt := NewReceipt(
 		gethReceipt,
 		revertReason,
 		txEvent.PrecompiledCalls,
 		common.HexToAddress(txEvent.Coinbase),
 		txEvent.Random,
 	)
-=======
-	receipt := NewReceipt(gethReceipt, revertReason, txEvent.PrecompiledCalls)
->>>>>>> 808db375
 
 	var tx Transaction
 	// check if the transaction payload is actually from a direct call,
