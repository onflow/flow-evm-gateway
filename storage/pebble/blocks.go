--- conflicted
+++ resolved
@@ -201,8 +201,6 @@
 	h := binary.BigEndian.Uint64(val)
 	b.heightCache[keyCode] = h
 	return h, nil
-<<<<<<< HEAD
-=======
 }
 
 func (b *Blocks) storeInitHeight(height uint64) error {
@@ -221,5 +219,4 @@
 	}
 
 	return b.store.set(latestHeightKey, nil, uint64Bytes(height))
->>>>>>> 80a294b8
 }